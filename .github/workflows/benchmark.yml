name: Tests

on:
  push:
    branches:
      - main
    tags:
      - "**"
  pull_request:
    branches:
      - "**"

concurrency:
  group: ${{ github.event_name == 'pull_request' && format('{0}-{1}', github.workflow_ref, github.event.pull_request.number) || github.run_id }}
  cancel-in-progress: true

jobs:
  tests:
    name: Unit Tests
    runs-on: ${{ matrix.os }}
    strategy:
      fail-fast: false
      matrix:
        os: [macos-latest, ubuntu-latest, windows-latest]
        python-version: ["3.9", "3.10", "3.11"]

    env:
      stubtest_args: ${{ matrix.python-version == '3.11' && '--allowlist wheel/stubtest.allowlist.3-11-plus' || ''}}

    steps:
      - uses: actions/checkout@v4
        with:
          fetch-depth: 1

      - uses: chia-network/actions/setup-python@main
        name: Install Python ${{ matrix.python-version }}
        with:
          python-version: ${{ matrix.python-version }}

      - name: Update pip
        run: |
          python -m pip install --upgrade pip

      - name: Set up rust
        uses: dtolnay/rust-toolchain@stable

      - uses: chia-network/actions/create-venv@main
        id: create-venv

      - uses: chia-network/actions/activate-venv@main
        with:
          directories: ${{ steps.create-venv.outputs.activate-venv-directories }}

      - name: Install dependencies
        run: |
          python -m pip install maturin
          rustup target add x86_64-unknown-linux-musl
          python -m pip install pytest pytest-xdist
          python -m pip install mypy
          python -m pip install black
<<<<<<< HEAD
          python -m pip install clvm_tools colorama blspy clvm
=======
          python -m pip install clvm_tools colorama clvm==0.9.8
>>>>>>> de4f6851

      - name: Build (windows)
        if: matrix.os == 'windows-latest'
        run: |
          maturin develop --release -m wheel/Cargo.toml

      - name: Build (non-windows)
        if: matrix.os != 'windows-latest'
        run: |
          maturin develop --release -m wheel/Cargo.toml --features=openssl

      - name: python mypy
        run: |
          mypy tests

      - name: python mypy stubtest
        shell: bash
        run: |
          FAILURE=0
          echo "::group::concise"
          if ! stubtest ${{ env.stubtest_args }} --allowlist wheel/stubtest.allowlist --concise chia_rs
          then
            FAILURE=1
          fi
          echo "::endgroup::"

          echo "::group::complete"
          if ! stubtest ${{ env.stubtest_args }} --allowlist wheel/stubtest.allowlist chia_rs
          then
            FAILURE=1
          fi
          echo "::endgroup::"

          exit ${FAILURE}

      - name: python black
        run: |
          black --check tests
          black --check wheel/generate_type_stubs.py

      - name: python tests
        run: |
          pytest tests

  generator-benchmarks:
    name: Generator performance
    runs-on: benchmark
    container:
      image: chianetwork/ubuntu-22.04-builder:latest
    strategy:
      fail-fast: false
      matrix:
        python-version: ["3.10", "3.11"]

    steps:
      - uses: actions/checkout@v4
        with:
          fetch-depth: 1

      - uses: chia-network/actions/setup-python@main
        name: Install Python ${{ matrix.python-version }}
        with:
          python-version: ${{ matrix.python-version }}

      - name: Set up rust
        uses: dtolnay/rust-toolchain@1.85.0

      - uses: chia-network/actions/create-venv@main
        id: create-venv

      - uses: chia-network/actions/activate-venv@main
        with:
          directories: ${{ steps.create-venv.outputs.activate-venv-directories }}

      - name: Install dependencies
        run: |
          python -m pip install --upgrade pip
          python -m pip install maturin colorama clvm_tools
          rustup target add x86_64-unknown-linux-musl

      - name: Build
        run: |
          maturin develop --release -m wheel/Cargo.toml --features=openssl

      - name: test generators
        run: |
          cd tests
          ./test-generators.py

      - name: Run cost checks
        run: |
          cd tests
          ./generate-programs.py
          ./run-programs.py

  benchmarks:
    name: rust benchmarks
    runs-on: benchmark
    container:
      image: chianetwork/ubuntu-22.04-builder:latest
    strategy:
      fail-fast: false

    steps:
      - uses: actions/checkout@v4
        with:
          fetch-depth: 1

      - name: Set up rust
        uses: dtolnay/rust-toolchain@1.85.0

      - name: cargo bench
        run: |
          cargo bench --workspace<|MERGE_RESOLUTION|>--- conflicted
+++ resolved
@@ -58,11 +58,7 @@
           python -m pip install pytest pytest-xdist
           python -m pip install mypy
           python -m pip install black
-<<<<<<< HEAD
-          python -m pip install clvm_tools colorama blspy clvm
-=======
-          python -m pip install clvm_tools colorama clvm==0.9.8
->>>>>>> de4f6851
+          python -m pip install clvm_tools colorama clvm
 
       - name: Build (windows)
         if: matrix.os == 'windows-latest'
