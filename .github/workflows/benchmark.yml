name: Tests

on:
  push:
    branches:
      - main
    tags:
      - "**"
  pull_request:
    branches:
      - "**"

concurrency:
  group: ${{ github.event_name == 'pull_request' && format('{0}-{1}', github.workflow_ref, github.event.pull_request.number) || github.run_id }}
  cancel-in-progress: true

jobs:
  tests:
    name: Unit Tests
    runs-on: ${{ matrix.os }}
    strategy:
      fail-fast: false
      matrix:
        os: [macos-latest, ubuntu-latest, windows-latest]
        python:
          - major-dot-minor: "3.9"
          - major-dot-minor: "3.10"
          - major-dot-minor: "3.11"
            stubtest-args: --allowlist wheel/stubtest.allowlist.3-11
          - major-dot-minor: "3.12"
            stubtest-args: --allowlist wheel/stubtest.allowlist.3-12
          - major-dot-minor: "3.13"
            stubtest-args: --allowlist wheel/stubtest.allowlist.3-13

    steps:
      - uses: actions/checkout@v4
        with:
          fetch-depth: 1

      - uses: chia-network/actions/setup-python@main
        name: Install Python ${{ matrix.python.major-dot-minor }}
        with:
          python-version: ${{ matrix.python.major-dot-minor }}

      - name: Update pip
        run: |
          python -m pip install --upgrade pip

      - name: Set up rust
        uses: dtolnay/rust-toolchain@stable

      - uses: chia-network/actions/create-venv@main
        id: create-venv

      - uses: chia-network/actions/activate-venv@main
        with:
          directories: ${{ steps.create-venv.outputs.activate-venv-directories }}

      - name: Install dependencies
        run: |
          python -m pip install maturin
          rustup target add x86_64-unknown-linux-musl
          python -m pip install pytest pytest-xdist
          python -m pip install mypy
          python -m pip install black
<<<<<<< HEAD
          python -m pip install clvm_tools colorama 'blspy; python_version <= "3.12"' 'clvm==0.9.8; python_version <= "3.12"' clvm
=======
          python -m pip install clvm_tools colorama clvm==0.9.8
>>>>>>> de4f6851

      - name: Build (windows)
        if: matrix.os == 'windows-latest'
        run: |
          maturin develop --release -m wheel/Cargo.toml

      - name: Build (non-windows)
        if: matrix.os != 'windows-latest'
        run: |
          maturin develop --release -m wheel/Cargo.toml --features=openssl

      - name: python mypy
        run: |
          mypy tests

      - name: python mypy stubtest
        shell: bash
        run: |
          FAILURE=0
          echo "::group::concise"
          if ! stubtest ${{ matrix.python.stubtest-args }} --allowlist wheel/stubtest.allowlist --concise chia_rs
          then
            FAILURE=1
          fi
          echo "::endgroup::"

          echo "::group::complete"
          if ! stubtest ${{ matrix.python.stubtest-args }} --allowlist wheel/stubtest.allowlist chia_rs
          then
            FAILURE=1
          fi
          echo "::endgroup::"

          exit ${FAILURE}

      - name: python black
        run: |
          black --check tests
          black --check wheel/generate_type_stubs.py

      - name: python tests
        run: |
          pytest tests

  generator-benchmarks:
    name: Generator performance
    runs-on: benchmark
    container:
      image: chianetwork/ubuntu-22.04-builder:latest
    strategy:
      fail-fast: false
      matrix:
        python-version: ["3.10", "3.11", "3.12", "3.13"]

    steps:
      - uses: actions/checkout@v4
        with:
          fetch-depth: 1

      - uses: chia-network/actions/setup-python@main
        name: Install Python ${{ matrix.python-version }}
        with:
          python-version: ${{ matrix.python-version }}

      - name: Set up rust
        uses: dtolnay/rust-toolchain@1.85.0

      - uses: chia-network/actions/create-venv@main
        id: create-venv

      - uses: chia-network/actions/activate-venv@main
        with:
          directories: ${{ steps.create-venv.outputs.activate-venv-directories }}

      - name: Install dependencies
        run: |
          python -m pip install --upgrade pip
          python -m pip install maturin colorama clvm_tools
          rustup target add x86_64-unknown-linux-musl

      - name: Build
        run: |
          maturin develop --release -m wheel/Cargo.toml --features=openssl

      - name: test generators
        run: |
          cd tests
          ./test-generators.py

      - name: Run cost checks
        run: |
          cd tests
          ./generate-programs.py
          ./run-programs.py

  benchmarks:
    name: rust benchmarks
    runs-on: benchmark
    container:
      image: chianetwork/ubuntu-22.04-builder:latest
    strategy:
      fail-fast: false

    steps:
      - uses: actions/checkout@v4
        with:
          fetch-depth: 1

      - name: Set up rust
        uses: dtolnay/rust-toolchain@1.85.0

      - name: cargo bench
        run: |
          cargo bench --workspace<|MERGE_RESOLUTION|>--- conflicted
+++ resolved
@@ -63,11 +63,7 @@
           python -m pip install pytest pytest-xdist
           python -m pip install mypy
           python -m pip install black
-<<<<<<< HEAD
-          python -m pip install clvm_tools colorama 'blspy; python_version <= "3.12"' 'clvm==0.9.8; python_version <= "3.12"' clvm
-=======
           python -m pip install clvm_tools colorama clvm==0.9.8
->>>>>>> de4f6851
 
       - name: Build (windows)
         if: matrix.os == 'windows-latest'
