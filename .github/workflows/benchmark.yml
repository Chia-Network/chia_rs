name: Tests

on:
  push:
    branches:
      - main
    tags:
      - "**"
  pull_request:
    branches:
      - "**"

jobs:
  tests:
    name: Unit Tests
    runs-on: ${{ matrix.os }}
    strategy:
      fail-fast: false
      matrix:
        os: [macos-latest, ubuntu-latest, windows-latest]
<<<<<<< HEAD
        python-version: ['3.8', '3.9', '3.10', '3.11', '3.12']
=======
        python-version: ["3.8", "3.9", "3.10", "3.11"]
>>>>>>> e1a7b554

    steps:
      - uses: actions/checkout@v4
        with:
          fetch-depth: 1

      - uses: chia-network/actions/setup-python@main
        name: Install Python ${{ matrix.python-version }}
        with:
          python-version: ${{ matrix.python-version }}

      - name: Update pip
        run: |
          python -m pip install --upgrade pip

      - name: Set up rust
        uses: dtolnay/rust-toolchain@stable

      - name: setup venv
        run: |
          python -m venv venv

      - uses: chia-network/actions/activate-venv@main

      - name: Install dependencies
        run: |
          python -m pip install maturin
          rustup target add x86_64-unknown-linux-musl
          python -m pip install pytest pytest-xdist
          python -m pip install mypy
          python -m pip install black

      - name: Build
        run: |
          python -m pip install clvm_tools colorama blspy chia-blockchain==2.1.2 clvm==0.9.8
          maturin develop --release -m wheel/Cargo.toml

      - name: python mypy
        run: |
          mypy --ignore-missing-imports tests

      - name: python black
        run: |
          black --check tests
          black --check wheel/generate_type_stubs.py

      - name: python tests
        run: |
          pytest tests

  generator-benchmarks:
    name: Generator performance
    runs-on: benchmark
    strategy:
      fail-fast: false
      matrix:
<<<<<<< HEAD
        python-version: ['3.10', '3.11', '3.12']
=======
        python-version: ["3.10", "3.11"]
>>>>>>> e1a7b554

    steps:
      - uses: actions/checkout@v4
        with:
          fetch-depth: 1

      - uses: chia-network/actions/setup-python@main
        name: Install Python ${{ matrix.python-version }}
        with:
          python-version: ${{ matrix.python-version }}

      - name: Set up rust
        uses: dtolnay/rust-toolchain@stable

      - name: setup venv
        run: |
          python -m venv venv

      - uses: chia-network/actions/activate-venv@main

      - name: Install dependencies
        run: |
          python -m pip install --upgrade pip
          python -m pip install maturin colorama clvm_tools
          rustup target add x86_64-unknown-linux-musl

      - name: Build
        run: |
          maturin develop --release -m wheel/Cargo.toml

      - name: test generators
        run: |
          cd tests
          ./test-generators.py

      - name: Run cost checks
        run: |
          cd tests
          ./generate-programs.py
          ./run-programs.py

  benchmarks:
    name: rust benchmarks
    runs-on: benchmark
    strategy:
      fail-fast: false

    steps:
      - uses: actions/checkout@v4
        with:
          fetch-depth: 1

      - name: Set up rust
        uses: dtolnay/rust-toolchain@stable

      - name: cargo bench
        run: |
          cargo bench --workspace --exclude chia_rs<|MERGE_RESOLUTION|>--- conflicted
+++ resolved
@@ -18,11 +18,7 @@
       fail-fast: false
       matrix:
         os: [macos-latest, ubuntu-latest, windows-latest]
-<<<<<<< HEAD
-        python-version: ['3.8', '3.9', '3.10', '3.11', '3.12']
-=======
-        python-version: ["3.8", "3.9", "3.10", "3.11"]
->>>>>>> e1a7b554
+        python-version: ["3.8", "3.9", "3.10", "3.11", "3.12"]
 
     steps:
       - uses: actions/checkout@v4
@@ -79,11 +75,7 @@
     strategy:
       fail-fast: false
       matrix:
-<<<<<<< HEAD
-        python-version: ['3.10', '3.11', '3.12']
-=======
-        python-version: ["3.10", "3.11"]
->>>>>>> e1a7b554
+        python-version: ["3.10", "3.11", "3.12"]
 
     steps:
       - uses: actions/checkout@v4
