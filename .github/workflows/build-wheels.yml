name: Python wheels

on:
  push:
    branches:
      - main
  release:
    types: [published]
  pull_request:
    branches:
      - "**"

concurrency:
  group: ${{ github.event_name == 'pull_request' && format('{0}-{1}', github.workflow_ref, github.event.pull_request.number) || github.run_id }}
  cancel-in-progress: true

permissions:
  id-token: write
  contents: read

jobs:
  build-wheels:
    name: Wheel - ${{ matrix.os.name }} ${{ matrix.python.major-dot-minor }} ${{ matrix.arch.name }}
    runs-on: ${{ matrix.os.runs-on[matrix.arch.matrix] }}
    strategy:
      fail-fast: false
      matrix:
        os:
          - name: macOS
            matrix: macos
            runs-on:
              arm: [macos-14]
              intel: [macos-13]
          - name: Ubuntu
            matrix: ubuntu
            runs-on:
              arm: [Linux, ARM64]
              intel: [ubuntu-latest]
          - name: Windows
            matrix: windows
            runs-on:
              intel: [windows-latest]
        python:
          - major-dot-minor: "3.9"
            cibw-build: "cp39-*"
            by-arch:
              arm:
                manylinux-version: 2_28
                docker-url: ghcr.io/chia-network/build-images/centos-pypa-rust-aarch64
                rustup-target: aarch64-unknown-linux-musl
              intel:
                manylinux-version: 2_28
                docker-url: ghcr.io/chia-network/build-images/centos-pypa-rust-x86_64
                rustup-target: x86_64-unknown-linux-musl
            matrix: "3.9"
          - major-dot-minor: "3.10"
            cibw-build: "cp310-*"
            by-arch:
              arm:
                manylinux-version: 2_28
                docker-url: ghcr.io/chia-network/build-images/centos-pypa-rust-aarch64
                rustup-target: aarch64-unknown-linux-musl
              intel:
                manylinux-version: 2_28
                docker-url: ghcr.io/chia-network/build-images/centos-pypa-rust-x86_64
                rustup-target: x86_64-unknown-linux-musl
            matrix: "3.10"
          - major-dot-minor: "3.11"
            cibw-build: "cp311-*"
            by-arch:
              arm:
                manylinux-version: 2_28
                docker-url: ghcr.io/chia-network/build-images/centos-pypa-rust-aarch64
                rustup-target: aarch64-unknown-linux-musl
              intel:
                manylinux-version: 2_28
                docker-url: ghcr.io/chia-network/build-images/centos-pypa-rust-x86_64
                rustup-target: x86_64-unknown-linux-musl
            matrix: "3.11"
          - major-dot-minor: "3.12"
            cibw-build: "cp312-*"
            by-arch:
              arm:
                manylinux-version: 2_28
                docker-url: ghcr.io/chia-network/build-images/centos-pypa-rust-aarch64
                rustup-target: aarch64-unknown-linux-musl
              intel:
                manylinux-version: 2_28
                docker-url: ghcr.io/chia-network/build-images/centos-pypa-rust-x86_64
                rustup-target: x86_64-unknown-linux-musl
            matrix: "3.12"
          - major-dot-minor: "3.13"
            cibw-build: "cp313-*"
            by-arch:
              arm:
                manylinux-version: 2_28
                docker-url: ghcr.io/chia-network/build-images/centos-pypa-rust-aarch64
                rustup-target: aarch64-unknown-linux-musl
              intel:
                manylinux-version: 2_28
                docker-url: ghcr.io/chia-network/build-images/centos-pypa-rust-x86_64
                rustup-target: x86_64-unknown-linux-musl
            matrix: "3.13"

        arch:
          - name: ARM
            matrix: arm
          - name: Intel
            matrix: intel
        exclude:
          # Only partial entries are required here by GitHub Actions so generally I
          # only specify the `matrix:` entry.  The super linter complains so for now
          # all entries are included to avoid that.  Reported at
          # https://github.com/github/super-linter/issues/3016
          - os:
              name: Windows
              matrix: windows
              runs-on:
                intel: [windows-latest]
            arch:
              name: ARM
              matrix: arm

    steps:
      - name: Clean workspace
        uses: Chia-Network/actions/clean-workspace@main

      - name: Checkout code
        uses: actions/checkout@v4
        with:
          fetch-depth: 0

      - uses: Chia-Network/actions/setup-python@main
        with:
          python-version: ${{ matrix.python.major-dot-minor }}

      - name: Set up rust
        uses: dtolnay/rust-toolchain@stable

      - uses: chia-network/actions/create-venv@main
        # these conditionals excluding ubuntu are related to the use of `docker run` to handle ubuntu at this point
        if: matrix.os.matrix != 'ubuntu'
        id: create-venv

      - uses: chia-network/actions/activate-venv@main
        if: matrix.os.matrix != 'ubuntu'
        with:
          directories: ${{ steps.create-venv.outputs.activate-venv-directories }}

      - name: Install dependencies
        if: matrix.os.matrix != 'ubuntu'
        run: |
          python -m pip install --upgrade pip
          python -m pip install maturin

      - name: Build MacOs with maturin on Python ${{ matrix.python }}
        if: matrix.os.matrix == 'macos'
        env:
          MACOSX_DEPLOYMENT_TARGET: "13.0"
        run: |
          maturin build -i python --release -m wheel/Cargo.toml --features=openssl,pyo3/extension-module

      - name: Build Linux with maturin on Python ${{ matrix.python }}
        if: matrix.os.matrix == 'ubuntu'
        run: |
          docker run --rm --pull always \
            -v ${{ github.workspace }}:/ws --workdir=/ws \
            ${{ matrix.python.by-arch[matrix.arch.matrix].docker-url }} \
            bash -exc '\
              yum -y install openssl-devel && \
              yum -y install perl-IPC-Cmd && \
              source $HOME/.cargo/env && \
              rustup target add ${{ matrix.python.by-arch[matrix.arch.matrix].rustup-target }} && \
              python${{ matrix.python.major-dot-minor }} -m venv /venv && \
              . /venv/bin/activate && \
              pip install --upgrade pip && \
              pip install maturin && \
              CC=gcc maturin build --release --manylinux ${{ matrix.python.by-arch[matrix.arch.matrix].manylinux-version }} -m wheel/Cargo.toml --features=openssl,pyo3/extension-module \
            '

      - name: Build Windows with maturin on Python ${{ matrix.python }}
        if: matrix.os.matrix == 'windows'
        env:
          CC: "clang"
          CFLAGS: "-D__BLST_PORTABLE__"
        run: |
          maturin build -i python --release -m wheel/Cargo.toml

      - uses: Chia-Network/actions/create-venv@main
        id: create-test-venv

      - uses: Chia-Network/actions/activate-venv@main
        with:
          directories: ${{ steps.create-test-venv.outputs.activate-venv-directories }}

      - name: Install chia_rs wheel
        shell: bash
        run: |
          TMP_DEST=$(mktemp -d)
          pip download --no-index --no-deps --only-binary :all: --find-links target/wheels/ --dest "${TMP_DEST}" chia_rs
          echo ====
          ls -l "${TMP_DEST}"
          echo ====
          pip install "${TMP_DEST}"/*
          rm -rf "${TMP_DEST}"

      - name: Upload artifacts
        uses: actions/upload-artifact@v4
        with:
          name: packages-${{ matrix.os.name }}-${{ matrix.python.major-dot-minor }}-${{ matrix.arch.name }}
          path: ./target/wheels/

  check-typestubs:
    name: Check chia_rs.pyi
    runs-on: ubuntu-latest

    steps:
      - name: Checkout code
        uses: actions/checkout@v4
        with:
          fetch-depth: 0

      - uses: Chia-Network/actions/setup-python@main

      - name: check generated chia_rs.pyi
        run: |
          python wheel/generate_type_stubs.py
          git diff --exit-code

  build-sdist:
    name: sdist - ${{ matrix.os.name }} ${{ matrix.python.major-dot-minor }} ${{ matrix.arch.name }}
    runs-on: ${{ matrix.os.runs-on[matrix.arch.matrix] }}
    strategy:
      fail-fast: false
      matrix:
        os:
          - name: Ubuntu
            matrix: ubuntu
            runs-on:
              arm: [Linux, ARM64]
              intel: [ubuntu-latest]
        python:
          - major-dot-minor: "3.9"
            matrix: "3.9"
        arch:
          - name: Intel
            matrix: intel

    steps:
      - name: Clean workspace
        uses: Chia-Network/actions/clean-workspace@main

      - name: Checkout code
        uses: actions/checkout@v4
        with:
          fetch-depth: 0

      - uses: Chia-Network/actions/setup-python@main
        with:
          python-version: ${{ matrix.python.major-dot-minor }}

      - name: Build source distribution
        run: |
          pip install maturin
          maturin sdist -m wheel/Cargo.toml
          cd target/wheels
          dirname=`basename chia_rs*.tar.gz .tar.gz`
          echo $dirname
          mkdir $dirname
          cp -r ../../src/ $dirname/src/
          gunzip chia_rs*.tar.gz
          tar rvf chia_rs*.tar $dirname/src
          gzip chia_rs*.tar
          rm -rf $dirname

      - name: Upload artifacts
        uses: actions/upload-artifact@v4
        with:
          name: packages-sdist-${{ matrix.os.name }}-${{ matrix.python.major-dot-minor }}-${{ matrix.arch.name }}
          path: ./target/wheels/

  fmt:
    runs-on: ubuntu-latest
    name: cargo fmt
    steps:
      - uses: actions/checkout@v4
        with:
          fetch-depth: 1

      - name: Install rust
        uses: dtolnay/rust-toolchain@1.85.0
        with:
          components: rustfmt, clippy

      - name: fmt
        run: |
          cargo fmt --all -- --files-with-diff --check
          cd wheel
          cargo fmt -- --files-with-diff --check

  clippy:
    runs-on: ubuntu-latest
    steps:
      - uses: actions/checkout@v4
      - uses: dtolnay/rust-toolchain@1.85.0
        with:
          components: clippy

      - name: workspace
        run: |
          cargo clippy --workspace --all-features --all-targets

  unit_tests:
    runs-on: ${{ matrix.os }}
    strategy:
      fail-fast: false
      matrix:
        os: [macos-latest, ubuntu-latest, windows-latest]
    name: Unit tests
    steps:
      # the test files are read verbatim, making it problematic if git is
      # allowed to insert \r when checking out files
      - name: disable git autocrlf
        run: |
          git config --global core.autocrlf false

      - uses: actions/checkout@v4
        with:
          fetch-depth: 1
      - uses: dtolnay/rust-toolchain@stable
      - name: Prepare for coverage
        if: matrix.os == 'ubuntu-latest'
        run: |
          cargo install grcov --locked
          echo "RUSTFLAGS=-Cinstrument-coverage" >> "$GITHUB_ENV"
          echo "LLVM_PROFILE_FILE=$(pwd)/target/chia_rs-%p-%m.profraw" >> "$GITHUB_ENV"
          echo "CARGO_TARGET_DIR=$(pwd)/target" >> "$GITHUB_ENV"
      - name: cargo test (not windows)
        if: matrix.os != 'windows-latest'
        run: cargo test --workspace --all-features
      - name: cargo test (release) (not windows)
        if: matrix.os != 'windows-latest'
        run: cargo test --workspace --all-features --release
      - name: cargo test (windows)
        if: matrix.os == 'windows-latest'
        run: cargo test --workspace
      - name: cargo test (release) (windows)
        if: matrix.os == 'windows-latest'
        run: cargo test --workspace --release
      - uses: Chia-Network/actions/setup-python@main
        if: matrix.os == 'ubuntu-latest'
        with:
          python-version: "3.9"
      - name: test coverage
        if: matrix.os == 'ubuntu-latest'
        run: |
          python -m venv venv
          . venv/bin/activate
<<<<<<< HEAD
          pip install colorama maturin pytest pytest-xdist blspy clvm
=======
          pip install colorama maturin pytest pytest-xdist clvm==0.9.8
>>>>>>> de4f6851
          maturin develop --release -m wheel/Cargo.toml --features=clvmr/allocator-debug
          # run pytest in a single process to avoid a race writing the coverage report
          pytest -n 0 tests
          sudo apt-get update
          sudo apt-get install lcov -y
          rustup component add llvm-tools-preview
          grcov . --binary-path target -s . --branch --ignore-not-existing --ignore='*/.cargo/*' --ignore='tests/*' --ignore='venv/*' -o rust_cov.info
          python -c 'with open("rust_cov.info") as f: lines = [l for l in f if not (l.startswith("DA:") and int(l.split(",")[1].strip()) >= 2**63)]; open("lcov.info", "w").writelines(lines)'
      - name: Upload to Coveralls
        uses: coverallsapp/github-action@v2
        if: matrix.os == 'ubuntu-latest'
        env:
          COVERALLS_REPO_TOKEN: ${{ secrets.COVERALLS_REPO_TOKEN }}
        with:
          path-to-lcov: "./lcov.info"

  upload:
    name: Upload to PyPI - ${{ matrix.os.name }} ${{ matrix.python.major-dot-minor }} ${{ matrix.arch.name }}
    runs-on: ${{ matrix.os.runs-on[matrix.arch.matrix] }}
    needs:
      - build-wheels
      - build-sdist
      - fmt
      - clippy
      - unit_tests
    strategy:
      fail-fast: false
      matrix:
        os:
          - name: Ubuntu
            matrix: ubuntu
            runs-on:
              arm: [Linux, ARM64]
              intel: [ubuntu-latest]
        python:
          - major-dot-minor: "3.9"
            matrix: "3.9"
        arch:
          - name: Intel
            matrix: intel

    steps:
      - name: Clean workspace
        uses: Chia-Network/actions/clean-workspace@main

      - name: Checkout code
        uses: actions/checkout@v4
        with:
          fetch-depth: 0

      - uses: Chia-Network/actions/setup-python@main
        with:
          python-version: ${{ matrix.python.major-dot-minor }}

      - name: Download artifacts
        uses: actions/download-artifact@v4
        with:
          merge-multiple: true
          pattern: packages-*
          path: ./dist

      - name: Set Env
        uses: Chia-Network/actions/setjobenv@main
        env:
          GH_TOKEN: ${{ secrets.GITHUB_TOKEN }}

      - name: publish (PyPi)
        if: env.RELEASE == 'true'
        uses: pypa/gh-action-pypi-publish@release/v1
        with:
          packages-dir: dist/
          skip-existing: true

      - name: publish (Test PyPi)
        if: env.PRE_RELEASE == 'true'
        uses: pypa/gh-action-pypi-publish@release/v1
        with:
          repository-url: https://test.pypi.org/legacy/
          packages-dir: dist/
          skip-existing: true<|MERGE_RESOLUTION|>--- conflicted
+++ resolved
@@ -356,11 +356,7 @@
         run: |
           python -m venv venv
           . venv/bin/activate
-<<<<<<< HEAD
-          pip install colorama maturin pytest pytest-xdist blspy clvm
-=======
-          pip install colorama maturin pytest pytest-xdist clvm==0.9.8
->>>>>>> de4f6851
+          pip install colorama maturin pytest pytest-xdist clvm
           maturin develop --release -m wheel/Cargo.toml --features=clvmr/allocator-debug
           # run pytest in a single process to avoid a race writing the coverage report
           pytest -n 0 tests
