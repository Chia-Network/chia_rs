--- conflicted
+++ resolved
@@ -400,13 +400,10 @@
       - name: cargo test (${{ matrix.mode.name }})
         if: matrix.test-runner.matrix == 'cargo'
         run: cargo test --workspace ${{ matrix.os.cargo-test-options }} ${{ matrix.mode.cargo-test-options }}
-<<<<<<< HEAD
       - uses: Chia-Network/actions/setup-python@main
         if: matrix.os.coverage || matrix.test-runner.matrix == 'pytest'
         with:
           python-version: "3.12"
-=======
->>>>>>> c3918b5e
       - name: python test with coverage
         if: matrix.os.coverage && matrix.test-runner.matrix == 'pytest'
         run: |
