[package]
name = "chia"
version = "0.29.0"
edition = "2021"
license = "Apache-2.0"
description = "A meta-crate that exports all of the Chia crates in the workspace."
authors = [
    "Richard Kiss <him@richardkiss.com>",
    "Arvid Norberg <arvid@chia.net>",
    "Brandon Haggstrom <b.haggstrom@chia.net>"
]
homepage = "https://github.com/Chia-Network/chia_rs"
repository = "https://github.com/Chia-Network/chia_rs"

[workspace]
members = ["crates/*", "crates/*/fuzz", "wasm", "wheel"]

[workspace.lints.rust]
rust_2018_idioms = { level = "deny", priority = -1 }
rust_2021_compatibility = { level = "deny", priority = -1 }
future_incompatible = { level = "deny", priority = -1 }
nonstandard_style = { level = "deny", priority = -1 }
unsafe_code = "deny"
non_ascii_idents = "deny"
unused_imports = "warn"
unused_import_braces = "deny"
unreachable_code = "deny"
unreachable_patterns = "deny"
dead_code = "deny"
deprecated = "deny"
deprecated_in_future = "deny"
trivial_casts = "deny"
trivial_numeric_casts = "deny"

[workspace.lints.clippy]
all = { level = "deny", priority = -1 }
pedantic = { level = "warn", priority = -1 }
must_use_candidate = "allow"
missing_errors_doc = "allow"
missing_panics_doc = "allow"
wildcard_imports = "allow"
too_many_lines = "allow"
module_name_repetitions = "allow"
doc_markdown = "allow"
cast_possible_truncation = "allow"
cast_sign_loss = "allow"
cast_precision_loss = "allow"
cast_possible_wrap = "allow"
cast_lossless = "allow"
similar_names = "allow"
implicit_hasher = "allow"

[dependencies]
chia-bls = { workspace = true, optional = true }
chia-secp = { workspace = true, optional = true }
chia-client = { workspace = true, optional = true }
chia-consensus = { workspace = true, optional = true }
chia-datalayer = { workspace = true, optional = true }
chia-protocol = { workspace = true, optional = true }
chia-ssl = { workspace = true, optional = true }
chia-serde = { workspace = true, optional = true }
chia-traits = { workspace = true, optional = true }
chia-puzzle-types = { workspace = true, optional = true }
chia-sha2 = { workspace = true, optional = true }
clvm-traits = { workspace = true, optional = true }
clvm-utils = { workspace = true, optional = true }
clvmr = { workspace = true }

# This is required since clvmr is only added here to provide the openssl feature conditionally.
# In the future we could pass the openssl feature to each of the relevant workspace crates instead.
[package.metadata.cargo-machete]
ignored = ["clvmr"]

[features]
default = [
    "bls",
    "secp",
    "client",
    "consensus",
    "datalayer",
    "protocol",
    "ssl",
    "serde",
    "traits",
    "puzzle-types",
    "sha2",
    "clvm-traits",
    "clvm-utils"
]

bls = ["dep:chia-bls", "clvm-traits/chia-bls"]
secp = ["dep:chia-secp", "clvm-traits/chia-secp"]
client = ["dep:chia-client"]
consensus = ["dep:chia-consensus"]
datalayer = ["dep:chia-datalayer"]
protocol = ["dep:chia-protocol"]
ssl = ["dep:chia-ssl"]
serde = ["dep:chia-serde", "chia-protocol/serde", "chia-bls/serde"]
traits = ["dep:chia-traits"]
puzzle-types = ["dep:chia-puzzle-types"]
sha2 = ["dep:chia-sha2"]
clvm-traits = ["dep:clvm-traits"]
clvm-utils = ["dep:clvm-utils"]

openssl = ["chia-sha2/openssl", "clvmr/openssl"]

[profile.release]
lto = "thin"

[lib]
bench = false

[workspace.dependencies]
<<<<<<< HEAD
chia_py_streamable_macro = { path = "./crates/chia_py_streamable_macro", version = "0.28.2" }
chia_streamable_macro = { path = "./crates/chia_streamable_macro", version = "0.28.2" }
chia-bls = { path = "./crates/chia-bls", version = "0.28.2" }
chia-client = { path = "./crates/chia-client", version = "0.28.2" }
chia-consensus = { path = "./crates/chia-consensus", version = "0.28.2" }
chia-datalayer = { path = "./crates/chia-datalayer", version = "0.28.2" }
chia-datalayer-macro = { path = "./crates/chia-datalayer/macro", version = "0.28.2" }
chia-protocol = { path = "./crates/chia-protocol", version = "0.28.2" }
chia-secp = { path = "./crates/chia-secp", version = "0.28.2" }
chia-ssl = { path = "./crates/chia-ssl", version = "0.28.2" }
chia-traits = { path = "./crates/chia-traits", version = "0.28.2" }
chia-puzzle-types = { path = "./crates/chia-puzzle-types", version = "0.28.2" }
chia-sha2 = { path = "./crates/chia-sha2", version = "0.28.2" }
chia-serde = { path = "./crates/chia-serde", version = "0.28.2" }
clvm-traits = { path = "./crates/clvm-traits", version = "0.28.2" }
clvm-utils = { path = "./crates/clvm-utils", version = "0.28.2" }
clvm-derive = { path = "./crates/clvm-derive", version = "0.28.2" }
chia-consensus-fuzz = { path = "./crates/chia-consensus/fuzz", version = "0.28.2" }
chia-bls-fuzz = { path = "./crates/chia-bls/fuzz", version = "0.27.0" }
chia-datalayer-fuzz = { path = "./crates/chia-datalayer/fuzz", version = "0.28.2" }
chia-protocol-fuzz = { path = "./crates/chia-protocol/fuzz", version = "0.28.2" }
chia-puzzle-types-fuzz = { path = "./crates/chia-puzzle-types/fuzz", version = "0.28.2" }
clvm-traits-fuzz = { path = "./crates/clvm-traits/fuzz", version = "0.28.2" }
clvm-utils-fuzz = { path = "./crates/clvm-utils/fuzz", version = "0.28.2" }
=======
chia_py_streamable_macro = { path = "./crates/chia_py_streamable_macro", version = "0.29.0" }
chia_streamable_macro = { path = "./crates/chia_streamable_macro", version = "0.29.0" }
chia-bls = { path = "./crates/chia-bls", version = "0.29.0" }
chia-client = { path = "./crates/chia-client", version = "0.29.0" }
chia-consensus = { path = "./crates/chia-consensus", version = "0.29.0" }
chia-protocol = { path = "./crates/chia-protocol", version = "0.29.0" }
chia-secp = { path = "./crates/chia-secp", version = "0.29.0" }
chia-ssl = { path = "./crates/chia-ssl", version = "0.29.0" }
chia-traits = { path = "./crates/chia-traits", version = "0.29.0" }
chia-puzzle-types = { path = "./crates/chia-puzzle-types", version = "0.29.0" }
chia-sha2 = { path = "./crates/chia-sha2", version = "0.29.0" }
chia-serde = { path = "./crates/chia-serde", version = "0.29.0" }
clvm-traits = { path = "./crates/clvm-traits", version = "0.29.0" }
clvm-utils = { path = "./crates/clvm-utils", version = "0.29.0" }
clvm-derive = { path = "./crates/clvm-derive", version = "0.29.0" }
chia-consensus-fuzz = { path = "./crates/chia-consensus/fuzz", version = "0.29.0" }
chia-bls-fuzz = { path = "./crates/chia-bls/fuzz", version = "0.29.0" }
chia-protocol-fuzz = { path = "./crates/chia-protocol/fuzz", version = "0.29.0" }
chia-puzzle-types-fuzz = { path = "./crates/chia-puzzle-types/fuzz", version = "0.29.0" }
clvm-traits-fuzz = { path = "./crates/clvm-traits/fuzz", version = "0.29.0" }
clvm-utils-fuzz = { path = "./crates/clvm-utils/fuzz", version = "0.29.0" }
>>>>>>> af0e3019
blst = { version = "0.3.14", features = ["portable"] }
clvmr = "0.16.1"
clvm-fuzzing = "0.16.1"
syn = "2.0.101"
quote = "1.0.40"
proc-macro2 = "1.0.95"
proc-macro-crate = "1.3.1"
anyhow = "1.0.97"
sha2 = "0.10.9"
hkdf = "0.12.0"
hex = "0.4.3"
thiserror = "1.0.69"
pyo3 = "0.24.1"
arbitrary = "1.4.1"
rand = "0.8.5"
criterion = "0.5.1"
rstest = "0.22.0"
expect-test = "1.5.0"
tokio = "1.45.0"
tokio-tungstenite = "0.24.0"
futures-util = "0.3.31"
tungstenite = "0.24.0"
hex-literal = "0.4.1"
num-traits = "0.2.15"
num-bigint = "0.4.5"
text-diff = "0.4.0"
lazy_static = "1.4.0"
rcgen = "0.13.2"
rsa = "0.9.7"
time = "0.3.41"
rusqlite = "0.31.0"
clap = "4.5.38"
zstd = "0.13.3"
blocking-threadpool = "1.0.1"
libfuzzer-sys = "0.4"
wasm-bindgen = "0.2.100"
openssl = "0.10.71"
k256 = "0.13.4"
p256 = "0.13.2"
rand_chacha = "0.3.1"
chia-puzzles = "0.20.1"
serde = "1.0.219"
serde_json = "1.0.140"
bincode = "1.3.3"
indoc = "2.0.6"
linreg = "0.2.0"
gnuplot = "0.0.46"
open = "5.3.0"
url = "2.5.2"
percent-encoding = "2.3.1"
rayon = "1.10.0"
tempfile = "3.19.1"
bitvec = "1.0.1"
indexmap = "2.10.0"<|MERGE_RESOLUTION|>--- conflicted
+++ resolved
@@ -111,37 +111,13 @@
 bench = false
 
 [workspace.dependencies]
-<<<<<<< HEAD
-chia_py_streamable_macro = { path = "./crates/chia_py_streamable_macro", version = "0.28.2" }
-chia_streamable_macro = { path = "./crates/chia_streamable_macro", version = "0.28.2" }
-chia-bls = { path = "./crates/chia-bls", version = "0.28.2" }
-chia-client = { path = "./crates/chia-client", version = "0.28.2" }
-chia-consensus = { path = "./crates/chia-consensus", version = "0.28.2" }
-chia-datalayer = { path = "./crates/chia-datalayer", version = "0.28.2" }
-chia-datalayer-macro = { path = "./crates/chia-datalayer/macro", version = "0.28.2" }
-chia-protocol = { path = "./crates/chia-protocol", version = "0.28.2" }
-chia-secp = { path = "./crates/chia-secp", version = "0.28.2" }
-chia-ssl = { path = "./crates/chia-ssl", version = "0.28.2" }
-chia-traits = { path = "./crates/chia-traits", version = "0.28.2" }
-chia-puzzle-types = { path = "./crates/chia-puzzle-types", version = "0.28.2" }
-chia-sha2 = { path = "./crates/chia-sha2", version = "0.28.2" }
-chia-serde = { path = "./crates/chia-serde", version = "0.28.2" }
-clvm-traits = { path = "./crates/clvm-traits", version = "0.28.2" }
-clvm-utils = { path = "./crates/clvm-utils", version = "0.28.2" }
-clvm-derive = { path = "./crates/clvm-derive", version = "0.28.2" }
-chia-consensus-fuzz = { path = "./crates/chia-consensus/fuzz", version = "0.28.2" }
-chia-bls-fuzz = { path = "./crates/chia-bls/fuzz", version = "0.27.0" }
-chia-datalayer-fuzz = { path = "./crates/chia-datalayer/fuzz", version = "0.28.2" }
-chia-protocol-fuzz = { path = "./crates/chia-protocol/fuzz", version = "0.28.2" }
-chia-puzzle-types-fuzz = { path = "./crates/chia-puzzle-types/fuzz", version = "0.28.2" }
-clvm-traits-fuzz = { path = "./crates/clvm-traits/fuzz", version = "0.28.2" }
-clvm-utils-fuzz = { path = "./crates/clvm-utils/fuzz", version = "0.28.2" }
-=======
 chia_py_streamable_macro = { path = "./crates/chia_py_streamable_macro", version = "0.29.0" }
 chia_streamable_macro = { path = "./crates/chia_streamable_macro", version = "0.29.0" }
 chia-bls = { path = "./crates/chia-bls", version = "0.29.0" }
 chia-client = { path = "./crates/chia-client", version = "0.29.0" }
 chia-consensus = { path = "./crates/chia-consensus", version = "0.29.0" }
+chia-datalayer = { path = "./crates/chia-datalayer", version = "0.28.2" }
+chia-datalayer-macro = { path = "./crates/chia-datalayer/macro", version = "0.28.2" }
 chia-protocol = { path = "./crates/chia-protocol", version = "0.29.0" }
 chia-secp = { path = "./crates/chia-secp", version = "0.29.0" }
 chia-ssl = { path = "./crates/chia-ssl", version = "0.29.0" }
@@ -153,12 +129,12 @@
 clvm-utils = { path = "./crates/clvm-utils", version = "0.29.0" }
 clvm-derive = { path = "./crates/clvm-derive", version = "0.29.0" }
 chia-consensus-fuzz = { path = "./crates/chia-consensus/fuzz", version = "0.29.0" }
-chia-bls-fuzz = { path = "./crates/chia-bls/fuzz", version = "0.29.0" }
+chia-bls-fuzz = { path = "./crates/chia-bls/fuzz", version = "0.27.0" }
+chia-datalayer-fuzz = { path = "./crates/chia-datalayer/fuzz", version = "0.29.0" }
 chia-protocol-fuzz = { path = "./crates/chia-protocol/fuzz", version = "0.29.0" }
 chia-puzzle-types-fuzz = { path = "./crates/chia-puzzle-types/fuzz", version = "0.29.0" }
 clvm-traits-fuzz = { path = "./crates/clvm-traits/fuzz", version = "0.29.0" }
 clvm-utils-fuzz = { path = "./crates/clvm-utils/fuzz", version = "0.29.0" }
->>>>>>> af0e3019
 blst = { version = "0.3.14", features = ["portable"] }
 clvmr = "0.16.1"
 clvm-fuzzing = "0.16.1"
