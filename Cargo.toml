[package]
name = "chia"
version = "0.16.0"
edition = "2021"
license = "Apache-2.0"
description = "A meta-crate that exports all of the Chia crates in the workspace."
authors = [
    "Richard Kiss <him@richardkiss.com>",
    "Arvid Norberg <arvid@chia.net>",
    "Brandon Haggstrom <b.haggstrom@chia.net>"
]
homepage = "https://github.com/Chia-Network/chia_rs"
repository = "https://github.com/Chia-Network/chia_rs"

[workspace]
members = ["crates/*", "crates/*/fuzz", "wasm", "wheel"]

[workspace.lints.rust]
rust_2018_idioms = { level = "deny", priority = -1 }
rust_2021_compatibility = { level = "deny", priority = -1 }
future_incompatible = { level = "deny", priority = -1 }
nonstandard_style = { level = "deny", priority = -1 }
unsafe_code = "deny"
non_ascii_idents = "deny"
unused_imports = "warn"
unused_import_braces = "deny"
unreachable_code = "deny"
unreachable_patterns = "deny"
dead_code = "deny"
deprecated = "deny"
deprecated_in_future = "deny"
trivial_casts = "deny"
trivial_numeric_casts = "deny"

[workspace.lints.clippy]
all = { level = "deny", priority = -1 }
pedantic = { level = "warn", priority = -1 }
must_use_candidate = "allow"
missing_errors_doc = "allow"
missing_panics_doc = "allow"
wildcard_imports = "allow"
too_many_lines = "allow"
module_name_repetitions = "allow"
doc_markdown = "allow"
cast_possible_truncation = "allow"
cast_sign_loss = "allow"
cast_precision_loss = "allow"
cast_possible_wrap = "allow"
cast_lossless = "allow"
similar_names = "allow"
implicit_hasher = "allow"

[dependencies]
chia-bls = { workspace = true, optional = true }
chia-secp = { workspace = true, optional = true }
chia-client = { workspace = true, optional = true }
chia-consensus = { workspace = true, optional = true }
chia-datalayer = { workspace = true, optional = true }
chia-protocol = { workspace = true, optional = true }
chia-ssl = { workspace = true, optional = true }
chia-traits = { workspace = true, optional = true }
chia-puzzles = { workspace = true, optional = true }
chia-sha2 = { workspace = true, optional = true }
clvm-traits = { workspace = true, optional = true }
clvm-utils = { workspace = true, optional = true }
clvmr = { workspace = true }

# This is required since clvmr is only added here to provide the openssl feature conditionally.
# In the future we could pass the openssl feature to each of the relevant workspace crates instead.
[package.metadata.cargo-machete]
ignored = ["clvmr"]

[features]
default = [
    "bls",
    "secp",
    "client",
    "consensus",
    "datalayer",
    "protocol",
    "ssl",
    "traits",
    "puzzles",
    "sha2",
    "clvm-traits",
    "clvm-utils"
]

bls = ["dep:chia-bls", "clvm-traits/chia-bls"]
secp = ["dep:chia-secp", "clvm-traits/chia-secp"]
client = ["dep:chia-client"]
consensus = ["dep:chia-consensus"]
datalayer = ["dep:chia-datalayer"]
protocol = ["dep:chia-protocol"]
ssl = ["dep:chia-ssl"]
traits = ["dep:chia-traits"]
puzzles = ["dep:chia-puzzles"]
sha2 = ["dep:chia-sha2"]
clvm-traits = ["dep:clvm-traits"]
clvm-utils = ["dep:clvm-utils"]

openssl = ["chia-sha2/openssl", "clvmr/openssl"]

[profile.release]
lto = "thin"

[workspace.dependencies]
chia_py_streamable_macro = { path = "./crates/chia_py_streamable_macro", version = "0.16.0" }
chia_streamable_macro = { path = "./crates/chia_streamable_macro", version = "0.15.0" }
chia-bls = { path = "./crates/chia-bls", version = "0.16.0" }
chia-client = { path = "./crates/chia-client", version = "0.16.0" }
chia-consensus = { path = "./crates/chia-consensus", version = "0.16.0" }
chia-datalayer = { path = "./crates/chia-datalayer", version = "0.16.0" }
chia-protocol = { path = "./crates/chia-protocol", version = "0.16.0" }
chia-secp = { path = "./crates/chia-secp", version = "0.16.0" }
chia-ssl = { path = "./crates/chia-ssl", version = "0.11.0" }
chia-traits = { path = "./crates/chia-traits", version = "0.15.0" }
chia-puzzles = { path = "./crates/chia-puzzles", version = "0.16.0" }
chia-sha2 = { path = "./crates/chia-sha2", version = "0.15.0" }
clvm-traits = { path = "./crates/clvm-traits", version = "0.16.0" }
clvm-utils = { path = "./crates/clvm-utils", version = "0.16.0" }
clvm-derive = { path = "./crates/clvm-derive", version = "0.13.0" }
chia-fuzz = { path = "./crates/chia-consensus/fuzz", version = "0.16.0" }
chia-bls-fuzz = { path = "./crates/chia-bls/fuzz", version = "0.16.0" }
chia-datalayer-fuzz = { path = "./crates/chia-datalayer/fuzz", version = "0.16.0" }
chia-protocol-fuzz = { path = "./crates/chia-protocol/fuzz", version = "0.16.0" }
chia-puzzles-fuzz = { path = "./crates/chia-puzzles/fuzz", version = "0.16.0" }
clvm-traits-fuzz = { path = "./crates/clvm-traits/fuzz", version = "0.16.0" }
clvm-utils-fuzz = { path = "./crates/clvm-utils/fuzz", version = "0.16.0" }
blst = { version = "0.3.12", features = ["portable"] }
clvmr = "0.10.0"
syn = "2.0.90"
quote = "1.0.32"
proc-macro2 = "1.0.92"
proc-macro-crate = "1.3.1"
anyhow = "1.0.94"
sha2 = "0.10.8"
hkdf = "0.12.0"
hex = "0.4.3"
thiserror = "1.0.69"
pyo3 = "0.22.6"
arbitrary = "1.4.1"
rand = "0.8.5"
criterion = "0.5.1"
rstest = "0.22.0"
expect-test = "1.5.0"
tokio = "1.42.0"
tokio-tungstenite = "0.24.0"
futures-util = "0.3.31"
tungstenite = "0.24.0"
hex-literal = "0.4.1"
num-traits = "0.2.15"
num-bigint = "0.4.5"
text-diff = "0.4.0"
lazy_static = "1.4.0"
rcgen = "0.13.1"
rsa = "0.9.7"
time = "0.3.22"
rusqlite = "0.31.0"
clap = "4.5.22"
zstd = "0.13.2"
blocking-threadpool = "1.0.1"
libfuzzer-sys = "0.4"
wasm-bindgen = "0.2.95"
openssl = "0.10.68"
<<<<<<< HEAD
open = "5.3.0"
url = "2.5.2"
percent-encoding = "2.3.1"
=======
k256 = "0.13.4"
p256 = "0.13.2"
rand_chacha = "0.3.1"
>>>>>>> 070826c6
<|MERGE_RESOLUTION|>--- conflicted
+++ resolved
@@ -163,12 +163,9 @@
 libfuzzer-sys = "0.4"
 wasm-bindgen = "0.2.95"
 openssl = "0.10.68"
-<<<<<<< HEAD
-open = "5.3.0"
-url = "2.5.2"
-percent-encoding = "2.3.1"
-=======
 k256 = "0.13.4"
 p256 = "0.13.2"
 rand_chacha = "0.3.1"
->>>>>>> 070826c6
+open = "5.3.0"
+url = "2.5.2"
+percent-encoding = "2.3.1"