--- conflicted
+++ resolved
@@ -156,13 +156,8 @@
 zstd = "0.13.2"
 blocking-threadpool = "1.0.1"
 libfuzzer-sys = "0.4"
-<<<<<<< HEAD
-wasm-bindgen = "0.2.93"
-openssl = "0.10.66"
+wasm-bindgen = "0.2.95"
+openssl = "0.10.68"
 open = "5.3.0"
 url = "2.5.2"
-percent-encoding = "2.3.1"
-=======
-wasm-bindgen = "0.2.95"
-openssl = "0.10.68"
->>>>>>> 948bc646
+percent-encoding = "2.3.1"