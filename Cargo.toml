[package]
name = "chia"
version = "0.16.0"
edition = "2021"
license = "Apache-2.0"
description = "A meta-crate that exports all of the Chia crates in the workspace."
authors = [
    "Richard Kiss <him@richardkiss.com>",
    "Arvid Norberg <arvid@chia.net>",
    "Brandon Haggstrom <b.haggstrom@chia.net>"
]
homepage = "https://github.com/Chia-Network/chia_rs"
repository = "https://github.com/Chia-Network/chia_rs"

[workspace]
members = ["crates/*", "crates/*/fuzz", "wasm", "wheel"]

[workspace.lints.rust]
rust_2018_idioms = { level = "deny", priority = -1 }
rust_2021_compatibility = { level = "deny", priority = -1 }
future_incompatible = { level = "deny", priority = -1 }
nonstandard_style = { level = "deny", priority = -1 }
unsafe_code = "deny"
non_ascii_idents = "deny"
unused_imports = "warn"
unused_import_braces = "deny"
unreachable_code = "deny"
unreachable_patterns = "deny"
dead_code = "deny"
deprecated = "deny"
deprecated_in_future = "deny"
trivial_casts = "deny"
trivial_numeric_casts = "deny"

[workspace.lints.clippy]
all = { level = "deny", priority = -1 }
pedantic = { level = "warn", priority = -1 }
must_use_candidate = "allow"
missing_errors_doc = "allow"
missing_panics_doc = "allow"
wildcard_imports = "allow"
too_many_lines = "allow"
module_name_repetitions = "allow"
doc_markdown = "allow"
cast_possible_truncation = "allow"
cast_sign_loss = "allow"
cast_precision_loss = "allow"
cast_possible_wrap = "allow"
cast_lossless = "allow"
similar_names = "allow"
implicit_hasher = "allow"

[dependencies]
chia-bls = { workspace = true, optional = true }
chia-client = { workspace = true, optional = true }
chia-consensus = { workspace = true, optional = true }
chia-protocol = { workspace = true, optional = true }
chia-ssl = { workspace = true, optional = true }
chia-traits = { workspace = true, optional = true }
chia-puzzles = { workspace = true, optional = true }
chia-sha2 = { workspace = true, optional = true }
clvm-traits = { workspace = true, optional = true }
clvm-utils = { workspace = true, optional = true }
clvmr = { workspace = true }

# This is required since clvmr is only added here to provide the openssl feature conditionally.
# In the future we could pass the openssl feature to each of the relevant workspace crates instead.
[package.metadata.cargo-machete]
ignored = ["clvmr"]

[features]
default = [
    "bls",
    "client",
    "consensus",
    "protocol",
    "ssl",
    "traits",
    "puzzles",
    "sha2",
    "clvm-traits",
    "clvm-utils"
]

bls = ["dep:chia-bls"]
client = ["dep:chia-client"]
consensus = ["dep:chia-consensus"]
protocol = ["dep:chia-protocol"]
ssl = ["dep:chia-ssl"]
traits = ["dep:chia-traits"]
puzzles = ["dep:chia-puzzles"]
sha2 = ["dep:chia-sha2"]
clvm-traits = ["dep:clvm-traits"]
clvm-utils = ["dep:clvm-utils"]

openssl = ["chia-sha2/openssl", "clvmr/openssl"]

[profile.release]
lto = "thin"

[workspace.dependencies]
chia_py_streamable_macro = { path = "./crates/chia_py_streamable_macro", version = "0.16.0" }
chia_streamable_macro = { path = "./crates/chia_streamable_macro", version = "0.15.0" }
chia-bls = { path = "./crates/chia-bls", version = "0.16.0" }
chia-client = { path = "./crates/chia-client", version = "0.16.0" }
chia-consensus = { path = "./crates/chia-consensus", version = "0.16.0" }
chia-protocol = { path = "./crates/chia-protocol", version = "0.16.0" }
chia-ssl = { path = "./crates/chia-ssl", version = "0.11.0" }
chia-traits = { path = "./crates/chia-traits", version = "0.15.0" }
chia-puzzles = { path = "./crates/chia-puzzles", version = "0.16.0" }
chia-sha2 = { path = "./crates/chia-sha2", version = "0.15.0" }
clvm-traits = { path = "./crates/clvm-traits", version = "0.16.0" }
clvm-utils = { path = "./crates/clvm-utils", version = "0.16.0" }
clvm-derive = { path = "./crates/clvm-derive", version = "0.13.0" }
chia-fuzz = { path = "./crates/chia-consensus/fuzz", version = "0.16.0" }
chia-bls-fuzz = { path = "./crates/chia-bls/fuzz", version = "0.16.0" }
chia-protocol-fuzz = { path = "./crates/chia-protocol/fuzz", version = "0.16.0" }
chia-puzzles-fuzz = { path = "./crates/chia-puzzles/fuzz", version = "0.16.0" }
clvm-traits-fuzz = { path = "./crates/clvm-traits/fuzz", version = "0.16.0" }
clvm-utils-fuzz = { path = "./crates/clvm-utils/fuzz", version = "0.16.0" }
blst = { version = "0.3.12", features = ["portable"] }
clvmr = "0.10.0"
syn = "2.0.90"
quote = "1.0.32"
proc-macro2 = "1.0.92"
proc-macro-crate = "1.3.1"
anyhow = "1.0.94"
sha2 = "0.10.8"
hkdf = "0.12.0"
hex = "0.4.3"
thiserror = "1.0.69"
pyo3 = "0.22.6"
arbitrary = "1.4.1"
rand = "0.8.5"
criterion = "0.5.1"
rstest = "0.22.0"
<<<<<<< HEAD
tokio = "1.41.1"
tokio-tungstenite = "0.24.0"
=======
tokio = "1.42.0"
tokio-tungstenite = "0.21.0"
>>>>>>> 8983b545
futures-util = "0.3.31"
tungstenite = "0.24.0"
hex-literal = "0.4.1"
num-traits = "0.2.15"
num-bigint = "0.4.5"
text-diff = "0.4.0"
lazy_static = "1.4.0"
rcgen = "0.13.1"
rsa = "0.9.7"
time = "0.3.22"
rusqlite = "0.31.0"
clap = "4.5.22"
zstd = "0.13.2"
blocking-threadpool = "1.0.1"
libfuzzer-sys = "0.4"
wasm-bindgen = "0.2.95"
openssl = "0.10.68"<|MERGE_RESOLUTION|>--- conflicted
+++ resolved
@@ -134,13 +134,8 @@
 rand = "0.8.5"
 criterion = "0.5.1"
 rstest = "0.22.0"
-<<<<<<< HEAD
-tokio = "1.41.1"
+tokio = "1.42.0"
 tokio-tungstenite = "0.24.0"
-=======
-tokio = "1.42.0"
-tokio-tungstenite = "0.21.0"
->>>>>>> 8983b545
 futures-util = "0.3.31"
 tungstenite = "0.24.0"
 hex-literal = "0.4.1"
