[package]
name = "clvm-utils"
version = "0.2.7"
edition = "2021"
license = "Apache-2.0"
description = "Utility functions for processing clvm programs and structures"
authors = ["Arvid Norberg <arvid@chia.net>"]
homepage = "https://github.com/Chia-Network/chia_rs/"
repository = "https://github.com/Chia-Network/chia_rs/clvm-utils"

[dependencies]
<<<<<<< HEAD
clvmr = "0.2.6"
sha2 = "0.9.9"

[dev-dependencies]
hex = "0.4.3"
=======
clvmr = "0.2.7"
>>>>>>> 12318dff
<|MERGE_RESOLUTION|>--- conflicted
+++ resolved
@@ -9,12 +9,8 @@
 repository = "https://github.com/Chia-Network/chia_rs/clvm-utils"
 
 [dependencies]
-<<<<<<< HEAD
-clvmr = "0.2.6"
+clvmr = "0.2.7"
 sha2 = "0.9.9"
 
 [dev-dependencies]
-hex = "0.4.3"
-=======
-clvmr = "0.2.7"
->>>>>>> 12318dff
+hex = "0.4.3"