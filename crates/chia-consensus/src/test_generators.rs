--- conflicted
+++ resolved
@@ -351,22 +351,12 @@
                         }
                     }
 
-<<<<<<< HEAD
-                    print_conditions(&a1, &conditions)
+                    print_conditions(&a1, &conditions, &a2)
                 }
                 Err(code) => {
                     format!("FAILED: {}\n", u32::from(code.1))
                 }
             };
-=======
-                print_conditions(&a1, &conditions, &a2)
-            }
-            Err(code) => {
-                format!("FAILED: {}\n", u32::from(code.1))
-            }
-        };
->>>>>>> 2b3428ba
-
             if output != output_pre_hard_fork {
                 print_diff(&output, &output_pre_hard_fork);
                 if !UPDATE_TESTS {
