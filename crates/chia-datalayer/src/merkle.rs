#[cfg(feature = "py-bindings")]
use chia_py_streamable_macro::{PyJsonDict, PyStreamable};
#[cfg(feature = "py-bindings")]
use pyo3::{
    buffer::PyBuffer,
    prelude::*,
    pyclass, pymethods,
    types::{PyDict, PyDictMethods, PyListMethods, PyType},
    Bound, FromPyObject, IntoPyObject, PyAny, PyErr, PyResult, Python,
};

use chia_protocol::Bytes32;
use chia_sha2::Sha256;
use chia_streamable_macro::Streamable;
use chia_traits::Streamable;
use num_traits::ToBytes;
use rayon::prelude::*;
use std::cmp::Ordering;
use std::collections::{HashMap, HashSet, VecDeque};
use std::io::{Read, Write};
use std::iter::zip;
use std::ops::Range;
use std::path::PathBuf;
use thiserror::Error;

type TreeIndexType = u32;
#[cfg_attr(
    feature = "py-bindings",
    pyclass(frozen),
    derive(PyJsonDict, PyStreamable)
)]
#[derive(Debug, Clone, Copy, PartialEq, Eq, PartialOrd, Ord, Hash, Streamable)]
// ISSUE: this cfg()/cfg(not()) is terrible, but there's an issue with pyo3
//        being found with a cfg_attr
//        https://github.com/PyO3/pyo3/issues/5125
#[cfg(feature = "py-bindings")]
pub struct TreeIndex(#[pyo3(get, name = "raw")] TreeIndexType);

#[derive(Debug, Clone, Copy, PartialEq, Eq, PartialOrd, Ord, Hash, Streamable)]
#[cfg(not(feature = "py-bindings"))]
pub struct TreeIndex(TreeIndexType);

#[cfg(feature = "py-bindings")]
#[pymethods]
impl TreeIndex {
    #[new]
    pub fn py_new(raw: TreeIndexType) -> Self {
        Self(raw)
    }
}

impl std::fmt::Display for TreeIndex {
    fn fmt(&self, f: &mut std::fmt::Formatter<'_>) -> std::fmt::Result {
        self.0.fmt(f)
    }
}

#[cfg_attr(
    feature = "py-bindings",
    derive(FromPyObject, IntoPyObject, PyJsonDict),
    pyo3(transparent)
)]
#[derive(Debug, Clone, Copy, PartialEq, Eq, PartialOrd, Ord, Hash, Streamable)]
pub struct Parent(Option<TreeIndex>);

#[cfg_attr(
    feature = "py-bindings",
    derive(FromPyObject, IntoPyObject, PyJsonDict),
    pyo3(transparent)
)]
#[derive(Debug, Clone, Copy, PartialEq, Eq, PartialOrd, Ord, Hash, Streamable)]
pub struct Hash(Bytes32);

/// Key and value ids are provided from outside of this code and are implemented as
/// the row id from sqlite which is a signed 8 byte integer.  The actual key and
/// value data bytes will not be handled within this code, only outside.
#[cfg_attr(
    feature = "py-bindings",
    pyclass(frozen),
    derive(PyJsonDict, PyStreamable)
)]
#[derive(Debug, Clone, Copy, PartialEq, Eq, PartialOrd, Ord, Hash, Streamable)]
// ISSUE: this cfg()/cfg(not()) is terrible, but there's an issue with pyo3
//        being found with a cfg_attr
//        https://github.com/PyO3/pyo3/issues/5125
#[cfg(feature = "py-bindings")]
pub struct KeyId(#[pyo3(get, name = "raw")] i64);

#[derive(Debug, Clone, Copy, PartialEq, Eq, PartialOrd, Ord, Hash, Streamable)]
#[cfg(not(feature = "py-bindings"))]
pub struct KeyId(i64);

#[cfg(feature = "py-bindings")]
#[pymethods]
impl KeyId {
    #[new]
    pub fn py_new(raw: i64) -> Self {
        Self(raw)
    }
}

#[cfg_attr(
    feature = "py-bindings",
    pyclass(frozen),
    derive(PyJsonDict, PyStreamable)
)]
#[derive(Debug, Clone, Copy, PartialEq, Eq, PartialOrd, Ord, Hash, Streamable)]
// ISSUE: this cfg()/cfg(not()) is terrible, but there's an issue with pyo3
//        being found with a cfg_attr
//        https://github.com/PyO3/pyo3/issues/5125
#[cfg(feature = "py-bindings")]
pub struct ValueId(#[pyo3(get, name = "raw")] i64);

#[derive(Debug, Clone, Copy, PartialEq, Eq, PartialOrd, Ord, Hash, Streamable)]
#[cfg(not(feature = "py-bindings"))]
pub struct ValueId(i64);

#[cfg(feature = "py-bindings")]
#[pymethods]
impl ValueId {
    #[new]
    pub fn py_new(raw: i64) -> Self {
        Self(raw)
    }
}

impl std::fmt::Display for ValueId {
    fn fmt(&self, f: &mut std::fmt::Formatter<'_>) -> std::fmt::Result {
        self.0.fmt(f)
    }
}

impl std::fmt::Display for KeyId {
    fn fmt(&self, f: &mut std::fmt::Formatter<'_>) -> std::fmt::Result {
        self.0.fmt(f)
    }
}

#[cfg_attr(feature = "py-bindings", derive(chia_datalayer_macro::PythonError))]
#[derive(Debug, Error)]
pub enum Error {
    #[error("IO error: {0}")]
    Io(#[from] std::io::Error),
    #[error("failed loading metadata: {0}")]
    FailedLoadingMetadata(chia_traits::chia_error::Error),
    #[error("failed loading node: {0}")]
    FailedLoadingNode(chia_traits::chia_error::Error),
    #[error("blob length must be a multiple of block count, found extra bytes: {0}")]
    InvalidBlobLength(usize),
    #[error("key already present")]
    KeyAlreadyPresent(),
    #[error("requested insertion at root but tree not empty")]
    UnableToInsertAsRootOfNonEmptyTree(),
    #[error("unable to find a leaf")]
    UnableToFindALeaf(),
    #[error("unknown key: {0:?}")]
    UnknownKey(KeyId),
    #[error("key not in key to index cache: {0:?}")]
    IntegrityKeyNotInCache(KeyId),
    #[error("key to index cache for {0:?} should be {1:?} got: {2:?}")]
    IntegrityKeyToIndexCacheIndex(KeyId, TreeIndex, TreeIndex),
    #[error("parent and child relationship mismatched: {0:?}")]
    IntegrityParentChildMismatch(TreeIndex),
    #[error("found {0:?} leaves but key to index cache length is: {1}")]
    IntegrityKeyToIndexCacheLength(usize, usize),
    #[error("found {0:?} leaves but leaf hash to index cache length is: {1}")]
    IntegrityLeafHashToIndexCacheLength(usize, usize),
    #[error("unmatched parent -> child references found: {0}")]
    IntegrityUnmatchedChildParentRelationships(usize),
    #[error("expected total node count {0:?} found: {1:?}")]
    IntegrityTotalNodeCount(TreeIndex, usize),
    #[error("zero-length seed bytes not allowed")]
    ZeroLengthSeedNotAllowed(),
    #[error("node not a leaf: {0:?}")]
    NodeNotALeaf(InternalNode),
    #[error("from streamable: {0:?}")]
    Streaming(chia_traits::chia_error::Error),
    #[error("index not a child: {0}")]
    IndexIsNotAChild(TreeIndex),
    #[error("cycle found")]
    CycleFound(),
    #[error("block index out of bounds: {0}")]
    BlockIndexOutOfBounds(TreeIndex),
    #[error("leaf hash not found: {0:?}")]
    LeafHashNotFound(Hash),
    #[error("root hash and node list disagreement")]
    RootHashAndNodeListDisagreement(),
    #[error("node hash not in nodes: {0:?}")]
    NodeHashNotInNodeMaps(Hash),
    #[error("move source index not in use: {0:?}")]
    MoveSourceIndexNotInUse(TreeIndex),
    #[error("move destination index not in use: {0:?}")]
    MoveDestinationIndexNotInUse(TreeIndex),
    #[error("must specify neither or both of reference_kid and side")]
    IncompleteInsertLocationParameters(),
    #[error("hash is dirty for index: {0:?}")]
    Dirty(TreeIndex),
    #[error("key/value and hash collection lengths must match: {0:?} keys/values, {0:?} hashes")]
    UnmatchedKeysAndValues(usize, usize),
}

<<<<<<< HEAD
create_errors!(
    Error,
    (
        (
            Io,
            IoError,
            "IO error: {0}",
            (#[from]
            std::io::Error)
        ),
        (
            FailedLoadingMetadata,
            FailedLoadingMetadataError,
            "failed loading metadata: {0}",
            (chia_traits::chia_error::Error)
        ),
        (
            FailedLoadingNode,
            FailedLoadingNodeError,
            "failed loading node: {0}",
            (chia_traits::chia_error::Error)
        ),
        (
            InvalidBlobLength,
            InvalidBlobLengthError,
            "blob length must be a multiple of block count, found extra bytes: {0}",
            (usize)
        ),
        (
            KeyAlreadyPresent,
            KeyAlreadyPresentError,
            "key already present",
            ()
        ),
        (
            UnableToInsertAsRootOfNonEmptyTree,
            UnableToInsertAsRootOfNonEmptyTreeError,
            "requested insertion at root but tree not empty",
            ()
        ),
        (
            UnableToFindALeaf,
            UnableToFindALeafError,
            "unable to find a leaf",
            ()
        ),
        (UnknownKey, UnknownKeyError, "unknown key: {0:?}", (KeyId)),
        (
            IntegrityKeyNotInCache,
            IntegrityKeyNotInCacheError,
            "key not in key to index cache: {0:?}",
            (KeyId)
        ),
        (
            IntegrityKeyToIndexCacheIndex,
            IntegrityKeyToIndexCacheIndexError,
            "key to index cache for {0:?} should be {1:?} got: {2:?}",
            (KeyId, TreeIndex, TreeIndex)
        ),
        (
            IntegrityParentChildMismatch,
            IntegrityParentChildMismatchError,
            "parent and child relationship mismatched: {0:?}",
            (TreeIndex)
        ),
        (
            IntegrityKeyToIndexCacheLength,
            IntegrityKeyToIndexCacheLengthError,
            "found {0:?} leaves but key to index cache length is: {1}",
            (usize, usize)
        ),
        (
            IntegrityLeafHashToIndexCacheLength,
            IntegrityLeafHashToIndexCacheLengthError,
            "found {0:?} leaves but leaf hash to index cache length is: {1}",
            (usize, usize)
        ),
        (
            IntegrityUnmatchedChildParentRelationships,
            IntegrityUnmatchedChildParentRelationshipsError,
            "unmatched parent -> child references found: {0}",
            (usize)
        ),
        (
            IntegrityTotalNodeCount,
            IntegrityTotalNodeCountError,
            "expected total node count {0:?} found: {1:?}",
            (TreeIndex, usize)
        ),
        (
            ZeroLengthSeedNotAllowed,
            ZeroLengthSeedNotAllowedError,
            "zero-length seed bytes not allowed",
            ()
        ),
        (
            NodeNotALeaf,
            NodeNotALeafError,
            "node not a leaf: {0:?}",
            (InternalNode)
        ),
        (
            Streaming,
            StreamingError,
            "from streamable: {0:?}",
            (chia_traits::chia_error::Error)
        ),
        (
            IndexIsNotAChild,
            IndexIsNotAChildError,
            "index not a child: {0}",
            (TreeIndex)
        ),
        (CycleFound, CycleFoundError, "cycle found", ()),
        (
            BlockIndexOutOfBounds,
            BlockIndexOutOfBoundsError,
            "block index out of bounds: {0}",
            (TreeIndex)
        ),
        (
            LeafHashNotFound,
            LeafHashNotFoundError,
            "leaf hash not found: {0:?}",
            (Hash)
        ),
        (
            RootHashAndNodeListDisagreement,
            RootHashAndNodeListDisagreementError,
            "root hash and node list disagreement",
            ()
        ),
        (
            NodeHashNotInNodeMaps,
            NodeHashNotInNodeMapsError,
            "node hash not in nodes: {0:?}",
            (Hash)
        ),
        (
            MoveSourceIndexNotInUse,
            MoveSourceIndexNotInUseError,
            "move source index not in use: {0:?}",
            (TreeIndex)
        ),
        (
            MoveDestinationIndexNotInUse,
            MoveDestinationIndexNotInUseError,
            "move destination index not in use: {0:?}",
            (TreeIndex)
        ),
        (
            IncompleteInsertLocationParameters,
            IncompleteInsertLocationParametersError,
            "must specify neither or both of reference_kid and side",
            ()
        ),
        (
            Dirty,
            DirtyError,
            "hash is dirty for index: {0:?}",
            (TreeIndex)
        ),
        (
            UnmatchedKeysAndValues,
            UnmatchedKeysAndValuesError,
            "key/value and hash collection lengths must match: {0:?} keys/values, {0:?} hashes",
            (usize, usize)
        ),
        (
            HashNotFound,
            HashNotFoundError,
            "hash not found: {0:?}",
            (Hash)
        )
    )
);

=======
>>>>>>> 346403bd
// assumptions
// - root is at index 0
// - any case with no keys will have a zero length blob

// define the serialized block format
const METADATA_RANGE: Range<usize> = 0..METADATA_SIZE;
pub const METADATA_SIZE: usize = 2;
// TODO: figure out the real max better than trial and error?
pub const DATA_SIZE: usize = 53;
pub const BLOCK_SIZE: usize = METADATA_SIZE + DATA_SIZE;
type BlockBytes = [u8; BLOCK_SIZE];
type MetadataBytes = [u8; METADATA_SIZE];
type DataBytes = [u8; DATA_SIZE];
const DATA_RANGE: Range<usize> = METADATA_SIZE..METADATA_SIZE + DATA_SIZE;

fn streamable_from_bytes_ignore_extra_bytes<T>(
    bytes: &[u8],
) -> Result<T, chia_traits::chia_error::Error>
where
    T: Streamable,
{
    let mut cursor = std::io::Cursor::new(bytes);
    T::parse::<false>(&mut cursor)
}

fn zstd_decode_path(path: &PathBuf) -> Result<Vec<u8>, Error> {
    let mut vector: Vec<u8> = Vec::new();
    let file = std::fs::File::open(path)?;
    let mut decoder = zstd::Decoder::new(file)?;
    decoder.read_to_end(&mut vector)?;

    Ok(vector)
}

#[repr(u8)]
#[derive(Clone, Copy, Debug, Hash, Eq, PartialEq, Streamable)]
pub enum NodeType {
    Internal = 0,
    Leaf = 1,
}

#[cfg_attr(
    feature = "py-bindings",
    pyclass(get_all),
    derive(PyJsonDict, PyStreamable)
)]
#[derive(Clone, Debug, Hash, Eq, PartialEq, Streamable)]
pub struct ProofOfInclusionLayer {
    pub other_hash_side: Side,
    pub other_hash: Hash,
    pub combined_hash: Hash,
}

#[cfg_attr(
    feature = "py-bindings",
    pyclass(get_all),
    derive(PyJsonDict, PyStreamable)
)]
#[derive(Clone, Debug, Hash, Eq, PartialEq, Streamable)]
pub struct ProofOfInclusion {
    pub node_hash: Hash,
    pub layers: Vec<ProofOfInclusionLayer>,
}

impl ProofOfInclusion {
    pub fn root_hash(&self) -> Hash {
        if let Some(last) = self.layers.last() {
            last.combined_hash
        } else {
            self.node_hash
        }
    }

    pub fn valid(&self) -> bool {
        let mut existing_hash = self.node_hash;

        for layer in &self.layers {
            let calculated_hash =
                calculate_internal_hash(&existing_hash, layer.other_hash_side, &layer.other_hash);

            if calculated_hash != layer.combined_hash {
                return false;
            }

            existing_hash = calculated_hash;
        }

        existing_hash == self.root_hash()
    }
}

#[cfg(feature = "py-bindings")]
#[pymethods]
impl ProofOfInclusion {
    #[pyo3(name = "root_hash")]
    pub fn py_root_hash(&self) -> Hash {
        self.root_hash()
    }
    #[pyo3(name = "valid")]
    pub fn py_valid(&self) -> bool {
        self.valid()
    }
}

#[allow(clippy::needless_pass_by_value)]
fn sha256_num<T: ToBytes>(input: T) -> Hash {
    let mut hasher = Sha256::new();
    hasher.update(input.to_be_bytes());

    Hash(Bytes32::new(hasher.finalize()))
}

fn sha256_bytes(input: &[u8]) -> Hash {
    let mut hasher = Sha256::new();
    hasher.update(input);

    Hash(Bytes32::new(hasher.finalize()))
}

fn internal_hash(left_hash: &Hash, right_hash: &Hash) -> Hash {
    let mut hasher = Sha256::new();
    hasher.update(b"\x02");
    hasher.update(left_hash.0);
    hasher.update(right_hash.0);

    Hash(Bytes32::new(hasher.finalize()))
}

pub fn calculate_internal_hash(hash: &Hash, other_hash_side: Side, other_hash: &Hash) -> Hash {
    match other_hash_side {
        Side::Left => internal_hash(other_hash, hash),
        Side::Right => internal_hash(hash, other_hash),
    }
}

#[cfg_attr(feature = "py-bindings", derive(PyJsonDict, PyStreamable))]
#[repr(u8)]
#[derive(Copy, Clone, Debug, Hash, Eq, PartialEq, Streamable)]
pub enum Side {
    Left = 0,
    Right = 1,
}

#[cfg_attr(feature = "py-bindings", pyclass)]
#[derive(Clone, Debug, Hash, Eq, PartialEq)]
pub enum InsertLocation {
    // error: Unit variant `Auto` is not yet supported in a complex enum
    // = help: change to a struct variant with no fields: `Auto { }`
    // = note: the enum is complex because of non-unit variant `Leaf`
    Auto {},
    AsRoot {},
    Leaf { index: TreeIndex, side: Side },
}

#[derive(Copy, Clone, Hash, Debug, PartialEq, Eq, Streamable)]
pub struct NodeMetadata {
    // OPT: could save 1-2% of tree space by packing (and maybe don't do that)
    pub node_type: NodeType,
    pub dirty: bool,
}

#[cfg_attr(
    feature = "py-bindings",
    pyclass(get_all),
    derive(PyJsonDict, PyStreamable)
)]
#[derive(Copy, Clone, Debug, Hash, PartialEq, Eq, Streamable)]
pub struct InternalNode {
    pub hash: Hash,
    pub parent: Parent,
    pub left: TreeIndex,
    pub right: TreeIndex,
}

impl InternalNode {
    pub fn sibling_index(&self, index: TreeIndex) -> Result<TreeIndex, Error> {
        if index == self.right {
            Ok(self.left)
        } else if index == self.left {
            Ok(self.right)
        } else {
            Err(Error::IndexIsNotAChild(index))
        }
    }

    pub fn get_sibling_side(&self, index: TreeIndex) -> Result<Side, Error> {
        if self.left == index {
            Ok(Side::Right)
        } else if self.right == index {
            Ok(Side::Left)
        } else {
            Err(Error::IndexIsNotAChild(index))
        }
    }
}

#[cfg_attr(
    feature = "py-bindings",
    pyclass(get_all),
    derive(PyJsonDict, PyStreamable)
)]
#[derive(Copy, Clone, Debug, Hash, PartialEq, Eq, Streamable)]
pub struct LeafNode {
    pub hash: Hash,
    pub parent: Parent,
    pub key: KeyId,
    pub value: ValueId,
}

#[derive(Clone, Debug, PartialEq, Eq)]
pub enum Node {
    Internal(InternalNode),
    Leaf(LeafNode),
}

impl Node {
    fn parent(&self) -> Parent {
        match self {
            Node::Internal(node) => node.parent,
            Node::Leaf(node) => node.parent,
        }
    }

    fn set_parent(&mut self, parent: Parent) {
        match self {
            Node::Internal(node) => node.parent = parent,
            Node::Leaf(node) => node.parent = parent,
        }
    }

    fn hash(&self) -> Hash {
        match self {
            Node::Internal(node) => node.hash,
            Node::Leaf(node) => node.hash,
        }
    }

    fn set_hash(&mut self, hash: Hash) {
        match self {
            Node::Internal(ref mut node) => node.hash = hash,
            Node::Leaf(ref mut node) => node.hash = hash,
        }
    }

    #[allow(clippy::trivially_copy_pass_by_ref)]
    pub fn from_bytes(
        metadata: &NodeMetadata,
        blob: &DataBytes,
    ) -> Result<Self, chia_traits::chia_error::Error> {
        Ok(match metadata.node_type {
            NodeType::Internal => Node::Internal(streamable_from_bytes_ignore_extra_bytes(blob)?),
            NodeType::Leaf => Node::Leaf(streamable_from_bytes_ignore_extra_bytes(blob)?),
        })
    }

    pub fn to_bytes(&self) -> Result<DataBytes, Error> {
        let mut base = match self {
            Node::Internal(node) => node.to_bytes(),
            Node::Leaf(node) => node.to_bytes(),
        }
        .map_err(Error::Streaming)?;
        assert!(base.len() <= DATA_SIZE);
        base.resize(DATA_SIZE, 0);
        Ok(base
            .as_slice()
            .try_into()
            .expect("padding was added above, might be too large"))
    }

    fn expect_leaf(&self, message: &str) -> LeafNode {
        let Node::Leaf(leaf) = self else {
            let message = message.replace("<<self>>", &format!("{self:?}"));
            panic!("{}", message)
        };

        *leaf
    }

    fn expect_internal(&self, message: &str) -> InternalNode {
        let Node::Internal(internal) = self else {
            let message = message.replace("<<self>>", &format!("{self:?}"));
            panic!("{}", message)
        };

        *internal
    }

    fn try_into_leaf(self) -> Result<LeafNode, Error> {
        match self {
            Node::Leaf(leaf) => Ok(leaf),
            Node::Internal(internal) => Err(Error::NodeNotALeaf(internal)),
        }
    }
}

#[cfg(feature = "py-bindings")]
impl<'py> IntoPyObject<'py> for Node {
    type Target = PyAny;
    type Output = Bound<'py, Self::Target>;
    type Error = PyErr;

    fn into_pyobject(self, py: Python<'py>) -> Result<Self::Output, Self::Error> {
        match self {
            Node::Internal(node) => Ok(node.into_pyobject(py)?.into_any()),
            Node::Leaf(node) => Ok(node.into_pyobject(py)?.into_any()),
        }
    }
}

fn block_range(index: TreeIndex) -> Range<usize> {
    let block_start = index.0 as usize * BLOCK_SIZE;
    block_start..block_start + BLOCK_SIZE
}

pub struct Block {
    // NOTE: metadata node type and node's type not verified for agreement
    metadata: NodeMetadata,
    node: Node,
}

impl Block {
    pub fn to_bytes(&self) -> Result<BlockBytes, Error> {
        let mut blob: BlockBytes = [0; BLOCK_SIZE];
        blob[METADATA_RANGE].copy_from_slice(&self.metadata.to_bytes().map_err(Error::Streaming)?);
        blob[DATA_RANGE].copy_from_slice(&self.node.to_bytes()?);

        Ok(blob)
    }

    pub fn from_bytes(blob: BlockBytes) -> Result<Self, Error> {
        let metadata_blob: MetadataBytes = blob[METADATA_RANGE].try_into().unwrap();
        let data_blob: DataBytes = blob[DATA_RANGE].try_into().unwrap();
        let metadata =
            NodeMetadata::from_bytes(&metadata_blob).map_err(Error::FailedLoadingMetadata)?;
        let node = Node::from_bytes(&metadata, &data_blob).map_err(Error::FailedLoadingNode)?;

        Ok(Block { metadata, node })
    }

    pub fn update_hash(&mut self, left: &Hash, right: &Hash) {
        self.node.set_hash(internal_hash(left, right));
        self.metadata.dirty = false;
    }
}

#[cfg_attr(feature = "py-bindings", pyclass)]
#[derive(Clone, Debug)]
pub struct BlockStatusCache {
    // TODO: would be nice for this to be deterministic ala a fifo set
    free_indexes: HashSet<TreeIndex>,
    key_to_index: HashMap<KeyId, TreeIndex>,
    leaf_hash_to_index: HashMap<Hash, TreeIndex>,
}

impl BlockStatusCache {
    fn new(blob: &[u8]) -> Result<Self, Error> {
        let index_count = blob.len() / BLOCK_SIZE;

        let mut seen_indexes: Vec<bool> = vec![false; index_count];
        let mut key_to_index: HashMap<KeyId, TreeIndex> = HashMap::default();
        let mut leaf_hash_to_index: HashMap<Hash, TreeIndex> = HashMap::default();

        for item in MerkleBlobLeftChildFirstIterator::new(blob, None) {
            let (index, block) = item?;
            seen_indexes[index.0 as usize] = true;

            if let Node::Leaf(leaf) = block.node {
                key_to_index.insert(leaf.key, index);
                leaf_hash_to_index.insert(leaf.hash, index);
            }
        }

        let mut free_indexes: HashSet<TreeIndex> = HashSet::new();
        for (index, seen) in seen_indexes.iter().enumerate() {
            if !seen {
                free_indexes.insert(TreeIndex(index as u32));
            }
        }

        Ok(Self {
            free_indexes,
            key_to_index,
            leaf_hash_to_index,
        })
    }

    fn iter_keys_indexes(&self) -> impl Iterator<Item = (&KeyId, &TreeIndex)> {
        self.key_to_index.iter()
    }

    fn get_free_index(&mut self) -> Option<TreeIndex> {
        let maybe_index = self.free_indexes.iter().next().copied();
        if let Some(index) = maybe_index {
            self.free_indexes.remove(&index);
        }

        maybe_index
    }

    fn get_index_by_key(&self, key: KeyId) -> Option<&TreeIndex> {
        self.key_to_index.get(&key)
    }

    fn get_index_by_leaf_hash(&self, hash: &Hash) -> Option<&TreeIndex> {
        self.leaf_hash_to_index.get(hash)
    }

    fn index_is_free(&self, index: TreeIndex) -> bool {
        self.free_indexes.contains(&index)
    }

    fn leaf_count(&self) -> usize {
        self.key_to_index.len()
    }

    fn free_index_count(&self) -> usize {
        self.free_indexes.len()
    }

    fn no_keys(&self) -> bool {
        self.key_to_index.is_empty()
    }

    fn contains_key(&self, key: KeyId) -> bool {
        self.key_to_index.contains_key(&key)
    }

    fn clear(&mut self) {
        self.key_to_index.clear();
        self.free_indexes.clear();
        self.leaf_hash_to_index.clear();
    }

    fn add_internal(&mut self, index: TreeIndex) {
        self.free_indexes.remove(&index);
    }

    fn add_leaf(&mut self, index: TreeIndex, leaf: LeafNode) {
        self.free_indexes.remove(&index);

        self.key_to_index.insert(leaf.key, index);
        self.leaf_hash_to_index.insert(leaf.hash, index);
    }

    fn remove_internal(&mut self, index: TreeIndex) {
        self.free_indexes.insert(index);
    }

    fn remove_leaf(&mut self, node: &LeafNode) -> Result<(), Error> {
        let Some(index) = self.key_to_index.remove(&node.key) else {
            return Err(Error::UnknownKey(node.key));
        };
        self.leaf_hash_to_index.remove(&node.hash);

        self.free_indexes.insert(index);

        Ok(())
    }

    fn move_index(&mut self, source: TreeIndex, destination: TreeIndex) -> Result<(), Error> {
        // to be called _after_ having written to the destination index
        // TODO: not checking it is within bounds of the present blob
        if self.free_indexes.contains(&source) {
            return Err(Error::MoveSourceIndexNotInUse(source));
        };
        // TODO: not checking it is within bounds of the present blob
        if self.free_indexes.contains(&destination) {
            return Err(Error::MoveDestinationIndexNotInUse(destination));
        };

        self.free_indexes.insert(source);

        Ok(())
    }
}

type NodeHashToIndex = HashMap<Hash, TreeIndex>;
type NodeHashToDeltaReaderNode = HashMap<Hash, DeltaReaderNode>;

pub fn collect_and_return_from_merkle_blob(
    path: &PathBuf,
    hashes: &HashSet<Hash>,
    known: impl Fn(&Hash) -> bool,
) -> Result<(NodeHashToDeltaReaderNode, NodeHashToIndex), Error> {
    let mut nodes = NodeHashToDeltaReaderNode::new();
    let blob = zstd_decode_path(path)?;
    let mut node_hash_to_index = NodeHashToIndex::new();

    let mut index_to_hash: HashMap<TreeIndex, Hash> = HashMap::new();

    let mut in_subtree: HashSet<Hash> = HashSet::new();
    let mut index_stack: Vec<(TreeIndex, bool)> = Vec::new();
    index_stack.push((TreeIndex(0), false));
    loop {
        let Some((index, visited)) = index_stack.pop() else {
            break;
        };

        let block = try_get_block(&blob, index)?;

        let node_hash = block.node.hash();
        index_to_hash.insert(index, node_hash);
        if known(&node_hash) {
            continue;
        }

        match block.node {
            Node::Internal(InternalNode {
                hash, left, right, ..
            }) => {
                if visited {
                    node_hash_to_index.insert(hash, index);
                    if !in_subtree.is_empty() {
                        nodes.insert(
                            hash,
                            DeltaReaderNode::Internal {
                                left: *index_to_hash.get(&left).unwrap(),
                                right: *index_to_hash.get(&right).unwrap(),
                            },
                        );
                    }

                    in_subtree.remove(&hash);
                } else {
                    if hashes.contains(&hash) {
                        in_subtree.insert(hash);
                    }

                    index_stack.push((index, true));
                    index_stack.push((right, false));
                    index_stack.push((left, false));
                }
            }
            Node::Leaf(LeafNode {
                hash, key, value, ..
            }) => {
                if !in_subtree.is_empty() || hashes.contains(&hash) {
                    nodes.insert(hash, DeltaReaderNode::Leaf { key, value });
                }

                node_hash_to_index.insert(hash, index);
            }
        }
    }

    Ok((nodes, node_hash_to_index))
}

type InternalNodesMap = HashMap<Hash, (Hash, Hash)>;
type LeafNodesMap = HashMap<Hash, (KeyId, ValueId)>;

pub enum DeltaReaderNode {
    Internal { left: Hash, right: Hash },
    Leaf { key: KeyId, value: ValueId },
}

#[cfg_attr(feature = "py-bindings", pyclass)]
pub struct DeltaFileCache {
    hash_to_index: NodeHashToIndex,
    previous_hashes: HashSet<Hash>,
    merkle_blob: MerkleBlob,
}

impl DeltaFileCache {
    pub fn new(path: &PathBuf) -> Result<Self, Error> {
        Ok(Self {
            hash_to_index: NodeHashToIndex::new(),
            previous_hashes: HashSet::<Hash>::new(),
            merkle_blob: MerkleBlob::from_path(path)?,
        })
    }

    pub fn load_hash_to_index(&mut self) -> Result<(), Error> {
        self.hash_to_index = self.merkle_blob.get_hashes_indexes(false)?;
        Ok(())
    }

    pub fn load_previous_hashes(&mut self, path: &PathBuf) -> Result<(), Error> {
        let blob = MerkleBlob::from_path(path)?;
        self.previous_hashes = blob.get_hashes()?;
        Ok(())
    }

    pub fn get_raw_node(&self, index: TreeIndex) -> Result<Node, Error> {
        self.merkle_blob.get_node(index)
    }

    pub fn get_hash_at_index(&self, index: TreeIndex) -> Result<Option<Hash>, Error> {
        self.merkle_blob.get_hash_at_index(index)
    }

    pub fn seen_previous_hash(&self, hash: Hash) -> bool {
        self.previous_hashes.contains(&hash)
    }

    pub fn get_index(&self, hash: Hash) -> Result<TreeIndex, Error> {
        self.hash_to_index
            .get(&hash)
            .copied()
            .ok_or_else(|| Error::HashNotFound(hash))
    }
}

#[cfg_attr(feature = "py-bindings", pyclass)]
pub struct DeltaReader {
    nodes: NodeHashToDeltaReaderNode,
}

impl DeltaReader {
    pub fn new(internal_nodes: InternalNodesMap, leaf_nodes: LeafNodesMap) -> Result<Self, Error> {
        let mut nodes = NodeHashToDeltaReaderNode::new();

        for (hash, (left, right)) in internal_nodes {
            nodes.insert(hash, DeltaReaderNode::Internal { left, right });
        }
        for (hash, (key, value)) in leaf_nodes {
            nodes.insert(hash, DeltaReaderNode::Leaf { key, value });
        }

        Ok(Self { nodes })
    }

    pub fn get_missing_hashes(&self) -> HashSet<Hash> {
        let mut missing_hashes: HashSet<Hash> = HashSet::new();

        for node in self.nodes.values() {
            let DeltaReaderNode::Internal { left, right } = node else {
                continue;
            };

            for hash in [left, right] {
                if !self.nodes.contains_key(hash) {
                    missing_hashes.insert(*hash);
                }
            }
        }

        missing_hashes
    }

    pub fn collect_from_merkle_blob(
        &mut self,
        path: &PathBuf,
        indexes: &Vec<TreeIndex>,
    ) -> Result<(), Error> {
        let vector = zstd_decode_path(path)?;

        for (hash, (_index, node)) in get_internal_terminal(&vector, indexes)? {
            self.nodes.insert(hash, node);
        }

        Ok(())
    }

    pub fn collect_and_return_from_merkle_blobs(
        &mut self,
        jobs: &Vec<(Hash, PathBuf)>,
        hashes: &HashSet<Hash>,
    ) -> Result<Vec<(Hash, NodeHashToIndex)>, Error> {
        let mut grouped_results = Vec::new();
        grouped_results.par_extend(jobs.into_par_iter().map(
            |(hash, path)| -> Result<(Hash, (NodeHashToDeltaReaderNode, NodeHashToIndex)), Error> {
                Ok((
                    *hash,
                    collect_and_return_from_merkle_blob(path, hashes, |key| {
                        self.nodes.contains_key(key)
                    })?,
                ))
            },
        ));

        let mut results: Vec<(Hash, NodeHashToIndex)> = Vec::new();
        let mut seen_hashes: HashSet<Hash> = HashSet::new();
        for result in grouped_results {
            let (hash, (nodes, node_hash_to_index)) = result?;
            self.nodes.extend(nodes);
            let mut filtered = HashMap::new();
            for (hash, index) in node_hash_to_index {
                if seen_hashes.insert(hash) {
                    filtered.insert(hash, index);
                }
            }
            results.push((hash, filtered));
        }

        Ok(results)
    }

    pub fn collect_from_merkle_blobs(
        &mut self,
        jobs: &Vec<(PathBuf, Vec<TreeIndex>)>,
    ) -> Result<(), Error> {
        let mut results = Vec::new();

        results.par_extend(jobs.into_par_iter().map(
            |(path, indexes)| -> Result<HashMap<Hash, (TreeIndex, DeltaReaderNode)>, Error> {
                let vector = zstd_decode_path(path)?;
                get_internal_terminal(&vector, indexes)
            },
        ));

        for result in results {
            // admittedly just spitting out the first error here
            for (hash, (_index, node)) in result? {
                self.nodes.insert(hash, node);
            }
        }

        Ok(())
    }

    pub fn create_merkle_blob_and_filter_unused_nodes(
        &mut self,
        root_hash: Hash,
        interested_hashes: &HashSet<Hash>,
    ) -> Result<(MerkleBlob, Vec<(Hash, TreeIndex)>), Error> {
        let mut merkle_blob = MerkleBlob::new(Vec::new())?;
        let mut hashes_and_indexes: Vec<(Hash, TreeIndex)> = Vec::new();
        let mut all_used_hashes: HashSet<Hash> = HashSet::new();
        merkle_blob.build_blob_from_node_list(
            &self.nodes,
            root_hash,
            interested_hashes,
            &mut hashes_and_indexes,
            &mut all_used_hashes,
        )?;

        self.nodes.retain(|k, _v| all_used_hashes.contains(k));

        Ok((merkle_blob, hashes_and_indexes))
    }
}

#[allow(clippy::needless_pass_by_value)]
#[cfg(feature = "py-bindings")]
#[pymethods]
impl DeltaReader {
    #[new]
    pub fn py_init(internal_nodes: InternalNodesMap, leaf_nodes: LeafNodesMap) -> PyResult<Self> {
        Ok(Self::new(internal_nodes, leaf_nodes)?)
    }

    #[pyo3(name = "get_missing_hashes")]
    pub fn py_get_missing_hashes(&self) -> PyResult<HashSet<Hash>> {
        Ok(self.get_missing_hashes())
    }

    #[pyo3(name = "add_internal_nodes")]
    pub fn py_add_internal_nodes(&mut self, internal_nodes: InternalNodesMap) {
        for (hash, (left, right)) in internal_nodes {
            self.nodes
                .insert(hash, DeltaReaderNode::Internal { left, right });
        }
    }

    #[pyo3(name = "add_leaf_nodes")]
    pub fn py_add_leaf_nodes(&mut self, leaf_nodes: LeafNodesMap) {
        for (hash, (key, value)) in leaf_nodes {
            self.nodes
                .insert(hash, DeltaReaderNode::Leaf { key, value });
        }
    }

    #[pyo3(name = "collect_from_merkle_blob")]
    pub fn py_collect_from_merkle_blob(
        &mut self,
        py: Python<'_>,
        path: PyObject,
        indexes: Vec<TreeIndex>,
    ) -> PyResult<()> {
        let path: PathBuf = path.extract(py)?;
        self.collect_from_merkle_blob(&path, &indexes)?;

        Ok(())
    }

    #[pyo3(name = "collect_and_return_from_merkle_blobs")]
    pub fn py_collect_and_return_from_merkle_blobs(
        &mut self,
        py: Python<'_>,
        jobs: Vec<(Hash, PyObject)>,
        hashes: HashSet<Hash>,
    ) -> PyResult<Vec<(Hash, NodeHashToIndex)>> {
        let mut extracted_jobs: Vec<(Hash, PathBuf)> = Vec::new();
        for (hash, path) in jobs {
            let path: PathBuf = path.extract(py)?;
            extracted_jobs.push((hash, path));
        }

        Ok(py.allow_threads(|| {
            self.collect_and_return_from_merkle_blobs(&extracted_jobs, &hashes)
        })?)
    }

    #[pyo3(name = "collect_from_merkle_blobs")]
    pub fn py_collect_from_merkle_blobs(
        &mut self,
        py: Python<'_>,
        jobs: Vec<(PyObject, Vec<TreeIndex>)>,
    ) -> PyResult<()> {
        let mut pathed_jobs: Vec<(PathBuf, Vec<TreeIndex>)> = Vec::new();
        for (path, indexes) in jobs {
            pathed_jobs.push((path.extract(py)?, indexes));
        }
        py.allow_threads(|| self.collect_from_merkle_blobs(&pathed_jobs))?;

        Ok(())
    }

    #[pyo3(name = "create_merkle_blob_and_filter_unused_nodes")]
    pub fn py_create_merkle_blob_and_filter_unused_nodes(
        &mut self,
        root_hash: Hash,
        interested_hashes: HashSet<Hash>,
    ) -> Result<(MerkleBlob, Vec<(Hash, TreeIndex)>), Error> {
        self.create_merkle_blob_and_filter_unused_nodes(root_hash, &interested_hashes)
    }
}

/// Stores a DataLayer merkle tree in bytes and provides serialization on each access so that only
/// the parts presently in use are stored in active objects.  The bytes are grouped as blocks of
/// equal size regardless of being internal vs. external nodes so that block indexes can be used
/// for references to particular nodes and readily converted to byte indexes.  The leaf nodes
/// do not hold the DataLayer key and value data but instead an id for each of the key and value
/// such that the code using a merkle blob can store the key and value as they see fit.  Each node
/// stores the hash for the merkle aspect of the tree.
#[cfg_attr(feature = "py-bindings", pyclass(get_all))]
#[derive(Clone, Debug)]
pub struct MerkleBlob {
    blob: Vec<u8>,
    block_status_cache: BlockStatusCache,
    // TODO: used by fuzzing, some cleaner way?  making it cfg-dependent is annoying with
    //       the type stubs
    pub check_integrity_on_drop: bool,
}

impl MerkleBlob {
    pub fn new(blob: Vec<u8>) -> Result<Self, Error> {
        let length = blob.len();
        let remainder = length % BLOCK_SIZE;
        if remainder != 0 {
            return Err(Error::InvalidBlobLength(remainder));
        }

        let block_status_cache = BlockStatusCache::new(&blob)?;

        let self_ = Self {
            blob,
            block_status_cache,
            check_integrity_on_drop: cfg!(test),
        };

        Ok(self_)
    }

    pub fn from_path(path: &PathBuf) -> Result<Self, Error> {
        let vector = zstd_decode_path(path)?;

        Self::new(vector)
    }

    pub fn to_path(&self, path: &PathBuf) -> Result<(), Error> {
        let directory = path.parent().ok_or(std::io::Error::new(
            std::io::ErrorKind::IsADirectory,
            format!(
                "path must be a file, root directory given: {}",
                path.display()
            ),
        ))?;
        std::fs::create_dir_all(directory)?;
        let file = std::fs::File::create(path)?;
        let mut encoder = zstd::Encoder::new(file, 0)?;
        encoder.write_all(&self.blob)?;
        encoder.finish()?;

        Ok(())
    }

    fn clear(&mut self) {
        self.blob.clear();
        self.block_status_cache.clear();
    }

    pub fn insert(
        &mut self,
        key: KeyId,
        value: ValueId,
        hash: &Hash,
        insert_location: InsertLocation,
    ) -> Result<TreeIndex, Error> {
        if self.block_status_cache.contains_key(key) {
            return Err(Error::KeyAlreadyPresent());
        }

        let insert_location = match insert_location {
            InsertLocation::Auto {} => self.get_random_insert_location_by_key_id(key)?,
            _ => insert_location,
        };

        match insert_location {
            InsertLocation::Auto {} => {
                unreachable!("this should have been caught and processed above")
            }
            InsertLocation::AsRoot {} => {
                if !self.block_status_cache.no_keys() {
                    return Err(Error::UnableToInsertAsRootOfNonEmptyTree());
                };
                self.insert_first(key, value, hash)
            }
            InsertLocation::Leaf { index, side } => {
                let old_leaf = self.get_node(index)?.try_into_leaf()?;

                let internal_node_hash = match side {
                    Side::Left => internal_hash(hash, &old_leaf.hash),
                    Side::Right => internal_hash(&old_leaf.hash, hash),
                };

                let node = LeafNode {
                    parent: Parent(None),
                    hash: *hash,
                    key,
                    value,
                };

                if self.block_status_cache.leaf_count() == 1 {
                    self.insert_second(node, &old_leaf, &internal_node_hash, side)
                } else {
                    self.insert_third_or_later(node, &old_leaf, index, &internal_node_hash, side)
                }
            }
        }
    }

    fn insert_first(
        &mut self,
        key: KeyId,
        value: ValueId,
        hash: &Hash,
    ) -> Result<TreeIndex, Error> {
        let new_leaf_block = Block {
            metadata: NodeMetadata {
                node_type: NodeType::Leaf,
                dirty: false,
            },
            node: Node::Leaf(LeafNode {
                parent: Parent(None),
                key,
                value,
                hash: *hash,
            }),
        };

        let index = self.extend_index();
        self.insert_entry_to_blob(index, &new_leaf_block)?;

        Ok(index)
    }

    fn insert_second(
        &mut self,
        mut node: LeafNode,
        old_leaf: &LeafNode,
        internal_node_hash: &Hash,
        side: Side,
    ) -> Result<TreeIndex, Error> {
        self.clear();
        let root_index = self.get_new_index();
        let left_index = self.get_new_index();
        let right_index = self.get_new_index();

        let new_internal_block = Block {
            metadata: NodeMetadata {
                node_type: NodeType::Internal,
                dirty: false,
            },
            node: Node::Internal(InternalNode {
                parent: Parent(None),
                left: left_index,
                right: right_index,
                hash: *internal_node_hash,
            }),
        };

        self.insert_entry_to_blob(root_index, &new_internal_block)?;

        node.parent = Parent(Some(TreeIndex(0)));

        let nodes = [
            (
                match side {
                    Side::Left => right_index,
                    Side::Right => left_index,
                },
                LeafNode {
                    parent: Parent(Some(TreeIndex(0))),
                    key: old_leaf.key,
                    value: old_leaf.value,
                    hash: old_leaf.hash,
                },
            ),
            (
                match side {
                    Side::Left => left_index,
                    Side::Right => right_index,
                },
                node,
            ),
        ];

        for (index, node) in nodes {
            let block = Block {
                metadata: NodeMetadata {
                    node_type: NodeType::Leaf,
                    dirty: false,
                },
                node: Node::Leaf(node),
            };

            self.insert_entry_to_blob(index, &block)?;
        }

        Ok(nodes[1].0)
    }

    fn insert_third_or_later(
        &mut self,
        mut node: LeafNode,
        old_leaf: &LeafNode,
        old_leaf_index: TreeIndex,
        internal_node_hash: &Hash,
        side: Side,
    ) -> Result<TreeIndex, Error> {
        let new_leaf_index = self.get_new_index();
        let new_internal_node_index = self.get_new_index();

        node.parent = Parent(Some(new_internal_node_index));

        let new_leaf_block = Block {
            metadata: NodeMetadata {
                node_type: NodeType::Leaf,
                dirty: false,
            },
            node: Node::Leaf(node),
        };
        self.insert_entry_to_blob(new_leaf_index, &new_leaf_block)?;

        let (left_index, right_index) = match side {
            Side::Left => (new_leaf_index, old_leaf_index),
            Side::Right => (old_leaf_index, new_leaf_index),
        };
        let new_internal_block = Block {
            metadata: NodeMetadata {
                node_type: NodeType::Internal,
                dirty: false,
            },
            node: Node::Internal(InternalNode {
                parent: old_leaf.parent,
                left: left_index,
                right: right_index,
                hash: *internal_node_hash,
            }),
        };
        self.insert_entry_to_blob(new_internal_node_index, &new_internal_block)?;

        let old_parent_index = old_leaf.parent.0.expect("root found when not expected");

        self.update_parent(old_leaf_index, Some(new_internal_node_index))?;

        let mut old_parent_block = self.get_block(old_parent_index)?;
        if let Node::Internal(ref mut internal_node, ..) = old_parent_block.node {
            if old_leaf_index == internal_node.left {
                internal_node.left = new_internal_node_index;
            } else if old_leaf_index == internal_node.right {
                internal_node.right = new_internal_node_index;
            } else {
                panic!("child not a child of its parent");
            }
        } else {
            panic!("expected internal node but found leaf");
        };

        self.insert_entry_to_blob(old_parent_index, &old_parent_block)?;

        self.mark_lineage_as_dirty(old_parent_index)?;

        Ok(new_leaf_index)
    }

    pub fn batch_insert(
        &mut self,
        mut keys_values_hashes: Vec<((KeyId, ValueId), Hash)>,
    ) -> Result<(), Error> {
        // OPT: perhaps go back to taking an iterator?
        // OPT: would it be worthwhile to hold the entire blocks?
        let mut indexes = vec![];

        if self.block_status_cache.leaf_count() <= 1 {
            for _ in 0..2 {
                let Some(((key, value), hash)) = keys_values_hashes.pop() else {
                    return Ok(());
                };
                self.insert(key, value, &hash, InsertLocation::Auto {})?;
            }
        }

        for ((key, value), hash) in keys_values_hashes {
            let new_leaf_index = self.get_new_index();
            let new_block = Block {
                metadata: NodeMetadata {
                    node_type: NodeType::Leaf,
                    dirty: false,
                },
                node: Node::Leaf(LeafNode {
                    parent: Parent(None),
                    hash,
                    key,
                    value,
                }),
            };
            self.insert_entry_to_blob(new_leaf_index, &new_block)?;
            indexes.push(new_leaf_index);
        }

        // OPT: can we insert the top node first?  maybe more efficient to update it's children
        //      than to update the parents of the children when traversing leaf to sub-root?
        while indexes.len() > 1 {
            let mut new_indexes = vec![];

            for chunk in indexes.chunks(2) {
                let [index_1, index_2] = match chunk {
                    [index] => {
                        new_indexes.push(*index);
                        continue;
                    }
                    [index_1, index_2] => [*index_1, *index_2],
                    _ => unreachable!(
                        "chunk should always be either one or two long and be handled above"
                    ),
                };

                let new_internal_node_index = self.get_new_index();

                let mut hashes = vec![];
                for index in [index_1, index_2] {
                    let block = self.update_parent(index, Some(new_internal_node_index))?;
                    hashes.push(block.node.hash());
                }

                let new_block = Block {
                    metadata: NodeMetadata {
                        node_type: NodeType::Internal,
                        dirty: false,
                    },
                    node: Node::Internal(InternalNode {
                        parent: Parent(None),
                        hash: internal_hash(&hashes[0], &hashes[1]),
                        left: index_1,
                        right: index_2,
                    }),
                };

                self.insert_entry_to_blob(new_internal_node_index, &new_block)?;
                new_indexes.push(new_internal_node_index);
            }

            indexes = new_indexes;
        }

        if indexes.len() == 1 {
            // OPT: can we avoid this extra min height leaf traversal?
            let min_height_leaf = self.get_min_height_leaf()?;
            self.insert_subtree_at_key(min_height_leaf.key, indexes[0], Side::Left)?;
        };

        Ok(())
    }

    fn insert_subtree_at_key(
        &mut self,
        old_leaf_key: KeyId,
        new_index: TreeIndex,
        side: Side,
    ) -> Result<(), Error> {
        // TODO: seems like this ought to be fairly similar to regular insert

        // TODO: but what about the old leaf being the root...  is that what the batch insert
        //       pre-filling of two leafs is about?  if so, this needs to be making sure of that
        //       or something.

        struct Stuff {
            index: TreeIndex,
            hash: Hash,
        }

        let new_internal_node_index = self.get_new_index();
        let (old_leaf_index, old_leaf, _old_block) = self.get_leaf_by_key(old_leaf_key)?;
        let new_node = self.get_node(new_index)?;

        let new_stuff = Stuff {
            index: new_index,
            hash: new_node.hash(),
        };
        let old_stuff = Stuff {
            index: old_leaf_index,
            hash: old_leaf.hash,
        };
        let (left, right) = match side {
            Side::Left => (new_stuff, old_stuff),
            Side::Right => (old_stuff, new_stuff),
        };
        let internal_node_hash = internal_hash(&left.hash, &right.hash);

        let block = Block {
            metadata: NodeMetadata {
                node_type: NodeType::Internal,
                dirty: false,
            },
            node: Node::Internal(InternalNode {
                parent: old_leaf.parent,
                hash: internal_node_hash,
                left: left.index,
                right: right.index,
            }),
        };
        self.insert_entry_to_blob(new_internal_node_index, &block)?;
        self.update_parent(new_index, Some(new_internal_node_index))?;

        // TODO: expect relates to comment at the beginning about assumptions about the tree etc
        let old_leaf_parent = old_leaf.parent.0.expect("not handling this case");

        let mut parent = self.get_block(old_leaf_parent)?;
        if let Node::Internal(ref mut internal) = parent.node {
            match old_leaf_index {
                x if x == internal.left => internal.left = new_internal_node_index,
                x if x == internal.right => internal.right = new_internal_node_index,
                _ => panic!("parent not a child a grandparent"),
            }
        } else {
            panic!("not handling this case now...")
        }
        self.insert_entry_to_blob(old_leaf_parent, &parent)?;
        self.mark_lineage_as_dirty(old_leaf_parent)?;
        self.update_parent(old_leaf_index, Some(new_internal_node_index))?;

        Ok(())
    }

    fn get_min_height_leaf(&self) -> Result<LeafNode, Error> {
        let (_index, block) = MerkleBlobBreadthFirstIterator::new(&self.blob, None)
            .next()
            .ok_or(Error::UnableToFindALeaf())??;

        Ok(block
            .node
            .expect_leaf("unexpectedly found internal node first: <<self>>"))
    }

    pub fn delete(&mut self, key: KeyId) -> Result<(), Error> {
        let (leaf_index, leaf, _leaf_block) = self.get_leaf_by_key(key)?;
        self.block_status_cache.remove_leaf(&leaf)?;

        let Some(parent_index) = leaf.parent.0 else {
            self.clear();
            return Ok(());
        };

        let maybe_parent = self.get_node(parent_index)?;
        let Node::Internal(parent) = maybe_parent else {
            panic!("parent node not internal: {maybe_parent:?}")
        };
        let sibling_index = parent.sibling_index(leaf_index)?;
        let mut sibling_block = self.get_block(sibling_index)?;

        let Some(grandparent_index) = parent.parent.0 else {
            sibling_block.node.set_parent(Parent(None));
            let destination = TreeIndex(0);
            if let Node::Internal(node) = sibling_block.node {
                for child_index in [node.left, node.right] {
                    self.update_parent(child_index, Some(destination))?;
                }
            };

            self.insert_entry_to_blob(destination, &sibling_block)?;
            self.block_status_cache
                .move_index(sibling_index, destination)?;

            return Ok(());
        };

        self.block_status_cache.remove_internal(parent_index);
        let mut grandparent_block = self.get_block(grandparent_index)?;

        sibling_block
            .node
            .set_parent(Parent(Some(grandparent_index)));
        self.insert_entry_to_blob(sibling_index, &sibling_block)?;

        if let Node::Internal(ref mut internal) = grandparent_block.node {
            match parent_index {
                x if x == internal.left => internal.left = sibling_index,
                x if x == internal.right => internal.right = sibling_index,
                _ => panic!("parent not a child a grandparent"),
            }
        } else {
            panic!("grandparent not an internal node")
        }
        self.insert_entry_to_blob(grandparent_index, &grandparent_block)?;

        self.mark_lineage_as_dirty(grandparent_index)?;

        Ok(())
    }

    pub fn upsert(&mut self, key: KeyId, value: ValueId, new_hash: &Hash) -> Result<(), Error> {
        let Ok((leaf_index, mut leaf, mut block)) = self.get_leaf_by_key(key) else {
            self.insert(key, value, new_hash, InsertLocation::Auto {})?;
            return Ok(());
        };

        self.block_status_cache.remove_leaf(&leaf)?;
        leaf.hash.clone_from(new_hash);
        leaf.value = value;
        // OPT: maybe just edit in place?
        block.node = Node::Leaf(leaf);
        self.insert_entry_to_blob(leaf_index, &block)?;

        if let Some(parent) = block.node.parent().0 {
            self.mark_lineage_as_dirty(parent)?;
        };

        Ok(())
    }

    pub fn check_integrity(&self) -> Result<(), Error> {
        let mut leaf_count: usize = 0;
        let mut internal_count: usize = 0;
        let mut child_to_parent: HashMap<TreeIndex, TreeIndex> = HashMap::new();

        for item in MerkleBlobParentFirstIterator::new(&self.blob, None) {
            let (index, block) = item?;
            if let Some(parent) = block.node.parent().0 {
                if child_to_parent.remove(&index) != Some(parent) {
                    return Err(Error::IntegrityParentChildMismatch(index));
                }
            }
            match block.node {
                Node::Internal(node) => {
                    internal_count += 1;
                    child_to_parent.insert(node.left, index);
                    child_to_parent.insert(node.right, index);
                }
                Node::Leaf(node) => {
                    leaf_count += 1;
                    let cached_index = self
                        .block_status_cache
                        .get_index_by_key(node.key)
                        .ok_or(Error::IntegrityKeyNotInCache(node.key))?;
                    if *cached_index != index {
                        return Err(Error::IntegrityKeyToIndexCacheIndex(
                            node.key,
                            index,
                            *cached_index,
                        ));
                    };
                    assert!(
                        !self.block_status_cache.index_is_free(index),
                        "{}",
                        format!("active index found in free index list: {index:?}")
                    );
                }
            }
        }

        let key_to_index_cache_length = self.block_status_cache.key_to_index.len();
        if leaf_count != key_to_index_cache_length {
            return Err(Error::IntegrityKeyToIndexCacheLength(
                leaf_count,
                key_to_index_cache_length,
            ));
        }
        let leaf_hash_to_index_cache_length = self.block_status_cache.leaf_hash_to_index.len();
        if leaf_count != leaf_hash_to_index_cache_length {
            return Err(Error::IntegrityLeafHashToIndexCacheLength(
                leaf_count,
                leaf_hash_to_index_cache_length,
            ));
        }
        let total_count = leaf_count + internal_count + self.block_status_cache.free_index_count();
        let extend_index = self.extend_index();
        if total_count != extend_index.0 as usize {
            return Err(Error::IntegrityTotalNodeCount(extend_index, total_count));
        };
        if !child_to_parent.is_empty() {
            return Err(Error::IntegrityUnmatchedChildParentRelationships(
                child_to_parent.len(),
            ));
        }

        Ok(())
    }

    fn update_parent(
        &mut self,
        index: TreeIndex,
        parent: Option<TreeIndex>,
    ) -> Result<Block, Error> {
        let mut block = self.get_block(index)?;
        block.node.set_parent(Parent(parent));
        self.insert_entry_to_blob(index, &block)?;

        Ok(block)
    }

    fn mark_lineage_as_dirty(&mut self, index: TreeIndex) -> Result<(), Error> {
        let mut next_index = Some(index);

        while let Some(this_index) = next_index {
            let mut block = Block::from_bytes(self.get_block_bytes(this_index)?)?;

            if block.metadata.dirty {
                break;
            }

            block.metadata.dirty = true;
            self.insert_entry_to_blob(this_index, &block)?;
            next_index = block.node.parent().0;
        }

        Ok(())
    }

    fn get_new_index(&mut self) -> TreeIndex {
        match self.block_status_cache.get_free_index() {
            None => {
                let index = self.extend_index();
                self.blob.extend_from_slice(&[0; BLOCK_SIZE]);
                // NOTE: explicitly not marking index as free since that would hazard two
                //       sequential calls to this function through this path to both return
                //       the same index
                index
            }
            Some(new_index) => new_index,
        }
    }

    fn get_random_insert_location_by_seed(
        &self,
        seed_bytes: &[u8],
    ) -> Result<InsertLocation, Error> {
        let mut seed_bytes = Vec::from(seed_bytes);

        if self.blob.is_empty() {
            return Ok(InsertLocation::AsRoot {});
        }

        // NOTE: zero means left here but right below
        let final_side = if (seed_bytes
            .first()
            .ok_or(Error::ZeroLengthSeedNotAllowed())?
            & (1 << 7))
            == 0
        {
            Side::Left
        } else {
            Side::Right
        };

        let mut next_index = TreeIndex(0);
        let mut node = self.get_node(next_index)?;

        seed_bytes.reverse();
        loop {
            for byte in &seed_bytes {
                for bit_index in 0..8 {
                    match node {
                        Node::Leaf { .. } => {
                            return Ok(InsertLocation::Leaf {
                                index: next_index,
                                side: final_side,
                            })
                        }
                        Node::Internal(internal) => {
                            let bit = byte & (1 << bit_index) != 0;
                            next_index = if bit { internal.right } else { internal.left };
                            node = self.get_node(next_index)?;
                        }
                    }
                }
            }

            seed_bytes = sha256_bytes(&seed_bytes).0.into();
        }
    }

    pub fn get_hash_at_index(&self, index: TreeIndex) -> Result<Option<Hash>, Error> {
        if self.block_status_cache.no_keys() {
            return Ok(None);
        }

        let block = self.get_block(index)?;
        if block.metadata.dirty {
            return Err(Error::Dirty(index))?;
        }

        Ok(Some(block.node.hash()))
    }

    fn get_random_insert_location_by_key_id(&self, seed: KeyId) -> Result<InsertLocation, Error> {
        let seed = sha256_num(seed.0);

        self.get_random_insert_location_by_seed(&seed.0)
    }

    fn extend_index(&self) -> TreeIndex {
        let blob_length = self.blob.len();
        let index: TreeIndex = TreeIndex((blob_length / BLOCK_SIZE) as u32);
        let remainder = blob_length % BLOCK_SIZE;
        assert_eq!(remainder, 0, "blob length {blob_length:?} not a multiple of {BLOCK_SIZE:?}, remainder: {remainder:?}");

        index
    }

    fn insert_entry_to_blob(&mut self, index: TreeIndex, block: &Block) -> Result<(), Error> {
        let new_block_bytes = block.to_bytes()?;
        let extend_index = self.extend_index();
        match index.cmp(&extend_index) {
            Ordering::Greater => return Err(Error::BlockIndexOutOfBounds(index)),
            Ordering::Equal => self.blob.extend_from_slice(&new_block_bytes),
            Ordering::Less => {
                self.blob[block_range(index)].copy_from_slice(&new_block_bytes);
            }
        }

        match block.node {
            Node::Leaf(leaf) => self.block_status_cache.add_leaf(index, leaf),
            Node::Internal(..) => self.block_status_cache.add_internal(index),
        }

        Ok(())
    }

    fn get_block(&self, index: TreeIndex) -> Result<Block, Error> {
        Block::from_bytes(self.get_block_bytes(index)?)
    }

    fn get_hash(&self, index: TreeIndex) -> Result<Hash, Error> {
        Ok(self.get_block(index)?.node.hash())
    }

    fn get_block_bytes(&self, index: TreeIndex) -> Result<BlockBytes, Error> {
        Ok(self
            .blob
            .get(block_range(index))
            .ok_or(Error::BlockIndexOutOfBounds(index))?
            .try_into()
            .unwrap_or_else(|e| panic!("failed getting block {index}: {e}")))
    }

    pub fn get_node(&self, index: TreeIndex) -> Result<Node, Error> {
        Ok(self.get_block(index)?.node)
    }

    pub fn get_leaf_by_key(&self, key: KeyId) -> Result<(TreeIndex, LeafNode, Block), Error> {
        let index = *self
            .block_status_cache
            .get_index_by_key(key)
            .ok_or(Error::UnknownKey(key))?;
        let block = self.get_block(index)?;
        let leaf = block.node.expect_leaf(&format!(
            "expected leaf for index from key cache: {index} -> <<self>>"
        ));

        Ok((index, leaf, block))
    }

    pub fn get_parent_index(&self, index: TreeIndex) -> Result<Parent, Error> {
        Ok(self.get_block(index)?.node.parent())
    }

    pub fn get_lineage_with_indexes(
        &self,
        index: TreeIndex,
    ) -> Result<Vec<(TreeIndex, Node)>, Error> {
        let mut next_index = Some(index);
        let mut lineage = vec![];

        while let Some(this_index) = next_index {
            let node = self.get_node(this_index)?;
            next_index = node.parent().0;
            lineage.push((this_index, node));
        }

        Ok(lineage)
    }

    pub fn get_lineage_indexes(&self, index: TreeIndex) -> Result<Vec<TreeIndex>, Error> {
        let mut next_index = Some(index);
        let mut lineage: Vec<TreeIndex> = vec![];

        while let Some(this_index) = next_index {
            lineage.push(this_index);
            next_index = self.get_parent_index(this_index)?.0;
        }

        Ok(lineage)
    }

    // pub fn iter(&self) -> MerkleBlobLeftChildFirstIterator<'_> {
    //     <&Self as IntoIterator>::into_iter(self)
    // }

    pub fn calculate_lazy_hashes(&mut self) -> Result<(), Error> {
        // OPT: yeah, storing the whole set of blocks via collect is not great
        for item in MerkleBlobLeftChildFirstIterator::new_with_block_predicate(
            &self.blob,
            None,
            Some(|block: &Block| block.metadata.dirty),
        )
        .collect::<Vec<_>>()
        {
            let (index, mut block) = item?;
            assert!(block.metadata.dirty);

            let Node::Internal(ref leaf) = block.node else {
                panic!("leaves should not be dirty")
            };
            // OPT: obviously inefficient to re-get/deserialize these blocks inside
            //      an iteration that's already doing that
            let left_hash = self.get_hash(leaf.left)?;
            let right_hash = self.get_hash(leaf.right)?;
            block.update_hash(&left_hash, &right_hash);
            self.insert_entry_to_blob(index, &block)?;
        }

        Ok(())
    }

    pub fn get_keys_values(&self) -> Result<HashMap<KeyId, ValueId>, Error> {
        let mut map = HashMap::new();
        for (key, index) in self.block_status_cache.iter_keys_indexes() {
            let node = self.get_node(*index)?;
            let leaf = node.expect_leaf(
                "key was just retrieved from the key to index mapping, must be a leaf",
            );
            map.insert(*key, leaf.value);
        }

        Ok(map)
    }

    pub fn get_key_index(&self, key: KeyId) -> Result<TreeIndex, Error> {
        self.block_status_cache
            .get_index_by_key(key)
            .copied()
            .ok_or(Error::UnknownKey(key))
    }

    pub fn get_proof_of_inclusion(&self, key: KeyId) -> Result<ProofOfInclusion, Error> {
        let mut index = *self
            .block_status_cache
            .get_index_by_key(key)
            .ok_or(Error::UnknownKey(key))?;

        let node = self
            .get_node(index)?
            .expect_leaf("key to index mapping should only have leaves");

        let parents = self.get_lineage_with_indexes(index)?;
        let mut layers: Vec<ProofOfInclusionLayer> = Vec::new();
        let mut parents_iter = parents.iter();
        // first in the lineage is the index itself, second is the first parent
        parents_iter.next();
        for (next_index, parent) in parents_iter {
            let parent = parent.expect_internal("all nodes after the first should be internal");
            let sibling_index = parent.sibling_index(index)?;
            let sibling_block = self.get_block(sibling_index)?;
            let sibling = sibling_block.node;
            let layer = ProofOfInclusionLayer {
                other_hash_side: parent.get_sibling_side(index)?,
                other_hash: sibling.hash(),
                combined_hash: parent.hash,
            };
            layers.push(layer);
            index = *next_index;
        }

        Ok(ProofOfInclusion {
            node_hash: node.hash,
            layers,
        })
    }

    pub fn get_node_by_hash(&self, node_hash: Hash) -> Result<(KeyId, ValueId), Error> {
        let Some(index) = self.block_status_cache.get_index_by_leaf_hash(&node_hash) else {
            return Err(Error::LeafHashNotFound(node_hash));
        };

        let node = self
            .get_node(*index)?
            .expect_leaf("should only have leaves in the leaf hash to index cache");

        Ok((node.key, node.value))
    }

    pub fn get_hashes(&self) -> Result<HashSet<Hash>, Error> {
        let mut hashes = HashSet::<Hash>::new();

        if self.blob.is_empty() {
            return Ok(hashes);
        }

        for item in MerkleBlobParentFirstIterator::new(&self.blob, None) {
            let (_, block) = item?;
            hashes.insert(block.node.hash());
        }

        Ok(hashes)
    }

    pub fn get_hashes_indexes(&self, leafs_only: bool) -> Result<HashMap<Hash, TreeIndex>, Error> {
        let mut hash_to_index = HashMap::new();

        if self.blob.is_empty() {
            return Ok(hash_to_index);
        }

        for item in MerkleBlobParentFirstIterator::new(&self.blob, None) {
            let (index, block) = item?;

            if leafs_only && block.metadata.node_type != NodeType::Leaf {
                continue;
            }

            hash_to_index.insert(block.node.hash(), index);
        }

        Ok(hash_to_index)
    }

    pub fn build_blob_from_node_list(
        &mut self,
        nodes: &NodeHashToDeltaReaderNode,
        node_hash: Hash,
        interested_hashes: &HashSet<Hash>,
        hashes_and_indexes: &mut Vec<(Hash, TreeIndex)>,
        all_used_hashes: &mut HashSet<Hash>,
    ) -> Result<TreeIndex, Error> {
        match nodes.get(&node_hash) {
            None => Err(Error::NodeHashNotInNodeMaps(node_hash)),
            Some(DeltaReaderNode::Leaf { key, value }) => {
                let index = self.get_new_index();
                self.insert_entry_to_blob(
                    index,
                    &Block {
                        metadata: NodeMetadata {
                            node_type: NodeType::Leaf,
                            dirty: false,
                        },
                        node: Node::Leaf(LeafNode {
                            hash: node_hash,
                            parent: Parent(None),
                            key: *key,
                            value: *value,
                        }),
                    },
                )?;

                if interested_hashes.contains(&node_hash) {
                    hashes_and_indexes.push((node_hash, index));
                }
                all_used_hashes.insert(node_hash);

                Ok(index)
            }
            Some(DeltaReaderNode::Internal { left, right }) => {
                let index = self.get_new_index();

                let left_index = self.build_blob_from_node_list(
                    nodes,
                    *left,
                    interested_hashes,
                    hashes_and_indexes,
                    all_used_hashes,
                )?;
                let right_index = self.build_blob_from_node_list(
                    nodes,
                    *right,
                    interested_hashes,
                    hashes_and_indexes,
                    all_used_hashes,
                )?;

                for child_index in [left_index, right_index] {
                    self.update_parent(child_index, Some(index))?;
                }
                let block = Block {
                    metadata: NodeMetadata {
                        node_type: NodeType::Internal,
                        dirty: false,
                    },
                    node: Node::Internal(InternalNode {
                        hash: node_hash,
                        parent: Parent(None),
                        left: left_index,
                        right: right_index,
                    }),
                };
                self.insert_entry_to_blob(index, &block)?;

                if interested_hashes.contains(&node_hash) {
                    hashes_and_indexes.push((node_hash, index));
                }
                all_used_hashes.insert(node_hash);

                Ok(index)
            }
        }
    }
}

impl PartialEq for MerkleBlob {
    fn eq(&self, other: &Self) -> bool {
        // NOTE: this is checking tree structure equality, not serialized bytes equality
        for item in zip(
            MerkleBlobLeftChildFirstIterator::new(&self.blob, None),
            MerkleBlobLeftChildFirstIterator::new(&other.blob, None),
        ) {
            let (Ok((_, self_block)), Ok((_, other_block))) = item else {
                return false;
            };
            if (self_block.metadata.dirty || other_block.metadata.dirty)
                || self_block.node.hash() != other_block.node.hash()
            {
                return false;
            }
            match self_block.node {
                // NOTE: this is effectively checked by the controlled overall traversal
                Node::Internal(..) => {}
                Node::Leaf(..) => return self_block.node == other_block.node,
            }
        }

        true
    }
}

#[cfg(feature = "py-bindings")]
#[pymethods]
impl MerkleBlob {
    #[allow(clippy::needless_pass_by_value)]
    #[new]
    pub fn py_init(blob: PyBuffer<u8>) -> PyResult<Self> {
        assert!(
            blob.is_c_contiguous(),
            "from_bytes() must be called with a contiguous buffer"
        );
        #[allow(unsafe_code)]
        let slice =
            unsafe { std::slice::from_raw_parts(blob.buf_ptr() as *const u8, blob.len_bytes()) };

        Ok(Self::new(Vec::from(slice))?)
    }

    #[allow(clippy::needless_pass_by_value)]
    #[classmethod]
    #[pyo3(name = "from_path")]
    pub fn py_from_path(
        _cls: &Bound<'_, PyType>,
        py: Python<'_>,
        path: PyObject,
    ) -> PyResult<Self> {
        let path: PathBuf = path.extract(py)?;
        Ok(Self::from_path(&path)?)
    }

    #[allow(clippy::needless_pass_by_value)]
    #[pyo3(name = "to_path")]
    pub fn py_to_path(&self, py: Python<'_>, path: PyObject) -> PyResult<()> {
        let path: PathBuf = path.extract(py)?;
        Ok(self.to_path(&path)?)
    }

    // it is known that memo is unused here, but is part of the interface of deepcopy
    #[allow(unused_variables)]
    #[must_use]
    #[pyo3(name = "__deepcopy__")]
    pub fn py_deepcopy(&self, memo: &pyo3::Bound<'_, pyo3::PyAny>) -> Self {
        self.clone()
    }

    #[allow(clippy::needless_pass_by_value)]
    #[staticmethod]
    #[pyo3(name = "from_node_list", signature = (internal_nodes, terminal_nodes, root_hash))]
    fn py_from_node_list(
        internal_nodes: HashMap<Hash, (Hash, Hash)>,
        terminal_nodes: HashMap<Hash, (KeyId, ValueId)>,
        root_hash: Option<Hash>,
    ) -> PyResult<Self> {
        let mut merkle_blob = Self::new(Vec::new())?;
        let mut nodes = NodeHashToDeltaReaderNode::new();

        for (hash, (left, right)) in internal_nodes {
            nodes.insert(hash, DeltaReaderNode::Internal { left, right });
        }
        for (hash, (key, value)) in terminal_nodes {
            nodes.insert(hash, DeltaReaderNode::Leaf { key, value });
        }

        match (root_hash, !nodes.is_empty()) {
            (None, true) => Err(Error::RootHashAndNodeListDisagreement())?,
            (None, _) => Ok(merkle_blob),
            (Some(root_hash), _) => {
                merkle_blob.build_blob_from_node_list(
                    &nodes,
                    root_hash,
                    &HashSet::new(),
                    &mut Vec::new(),
                    &mut HashSet::new(),
                )?;
                Ok(merkle_blob)
            }
        }
    }

    #[pyo3(name = "insert", signature = (key, value, hash, reference_kid = None, side = None))]
    pub fn py_insert(
        &mut self,
        key: KeyId,
        value: ValueId,
        hash: Hash,
        reference_kid: Option<KeyId>,
        // TODO: should be a Side, but python has a different Side right now
        side: Option<u8>,
    ) -> PyResult<()> {
        let insert_location = match (reference_kid, side) {
            (None, None) => InsertLocation::Auto {},
            (Some(key), Some(side)) => InsertLocation::Leaf {
                index: *self
                    .block_status_cache
                    .get_index_by_key(key)
                    .ok_or(Error::UnknownKey(key))?,
                side: Side::from_bytes(&[side])?,
            },
            _ => Err(Error::IncompleteInsertLocationParameters())?,
        };
        self.insert(key, value, &hash, insert_location)?;

        Ok(())
    }

    #[pyo3(name = "upsert")]
    pub fn py_upsert(&mut self, key: KeyId, value: ValueId, new_hash: Hash) -> PyResult<()> {
        self.upsert(key, value, &new_hash)?;

        Ok(())
    }

    #[pyo3(name = "delete")]
    pub fn py_delete(&mut self, key: KeyId) -> PyResult<()> {
        Ok(self.delete(key)?)
    }

    #[pyo3(name = "get_raw_node")]
    pub fn py_get_raw_node(&mut self, index: TreeIndex) -> PyResult<Node> {
        Ok(self.get_node(index)?)
    }

    #[pyo3(name = "calculate_lazy_hashes")]
    pub fn py_calculate_lazy_hashes(&mut self) -> PyResult<()> {
        Ok(self.calculate_lazy_hashes()?)
    }

    #[pyo3(name = "get_lineage_with_indexes")]
    pub fn py_get_lineage_with_indexes(
        &self,
        index: TreeIndex,
        py: Python<'_>,
    ) -> PyResult<pyo3::PyObject> {
        let list = pyo3::types::PyList::empty(py);

        for (index, node) in self.get_lineage_with_indexes(index)? {
            list.append((index.into_pyobject(py)?, node.into_pyobject(py)?))?;
        }

        Ok(list.into())
    }

    #[pyo3(name = "get_nodes_with_indexes", signature = (index=None))]
    pub fn py_get_nodes_with_indexes(
        &self,
        index: Option<TreeIndex>,
        py: Python<'_>,
    ) -> PyResult<pyo3::PyObject> {
        let list = pyo3::types::PyList::empty(py);

        for item in MerkleBlobParentFirstIterator::new(&self.blob, index) {
            let (index, block) = item?;
            list.append((index.into_pyobject(py)?, block.node.into_pyobject(py)?))?;
        }

        Ok(list.into())
    }

    #[pyo3(name = "empty")]
    pub fn py_empty(&self) -> PyResult<bool> {
        Ok(self.block_status_cache.no_keys())
    }

    #[pyo3(name = "get_root_hash")]
    pub fn py_get_root_hash(&self) -> PyResult<Option<Hash>> {
        self.py_get_hash_at_index(TreeIndex(0))
    }

    #[pyo3(name = "get_hash_at_index")]
    pub fn py_get_hash_at_index(&self, index: TreeIndex) -> PyResult<Option<Hash>> {
        Ok(self.get_hash_at_index(index)?)
    }

    #[pyo3(name = "batch_insert")]
    pub fn py_batch_insert(
        &mut self,
        keys_values: Vec<(KeyId, ValueId)>,
        hashes: Vec<Hash>,
    ) -> PyResult<()> {
        if keys_values.len() != hashes.len() {
            Err(Error::UnmatchedKeysAndValues(
                keys_values.len(),
                hashes.len(),
            ))?;
        }

        self.batch_insert(zip(keys_values, hashes).collect())?;

        Ok(())
    }

    #[pyo3(name = "__len__")]
    pub fn py_len(&self) -> PyResult<usize> {
        Ok(self.blob.len())
    }

    #[pyo3(name = "get_keys_values")]
    pub fn py_get_keys_values(&self, py: Python<'_>) -> PyResult<pyo3::PyObject> {
        let map = self.get_keys_values()?;
        let dict = PyDict::new(py);
        for (key, value) in map {
            dict.set_item(key, value)?;
        }

        Ok(dict.into())
    }

    #[pyo3(name = "get_key_index")]
    pub fn py_get_key_index(&self, key: KeyId) -> PyResult<TreeIndex> {
        Ok(self.get_key_index(key)?)
    }

    #[pyo3(name = "get_proof_of_inclusion")]
    pub fn py_get_proof_of_inclusion(&self, key: KeyId) -> PyResult<ProofOfInclusion> {
        Ok(self.get_proof_of_inclusion(key)?)
    }

    #[pyo3(name = "get_node_by_hash")]
    pub fn py_get_node_by_hash(&self, node_hash: Hash) -> PyResult<(KeyId, ValueId)> {
        Ok(self.get_node_by_hash(node_hash)?)
    }

    #[pyo3(name = "get_hashes_indexes", signature = (leafs_only=false))]
    pub fn py_get_hashes_indexes(&self, leafs_only: bool) -> PyResult<HashMap<Hash, TreeIndex>> {
        Ok(self.get_hashes_indexes(leafs_only)?)
    }

    #[pyo3(name = "get_random_leaf_node")]
    pub fn py_get_random_leaf_node(&self, seed: &[u8]) -> PyResult<LeafNode> {
        let insert_location = self.get_random_insert_location_by_seed(seed)?;
        let InsertLocation::Leaf { index, side: _ } = insert_location else {
            Err(Error::UnableToFindALeaf())?
        };

        Ok(self.get_node(index)?.expect_leaf("matched leaf above"))
    }

    #[pyo3(name = "check_integrity")]
    pub fn py_check_integrity(&self) -> PyResult<()> {
        Ok(self.check_integrity()?)
    }
}

fn try_get_block(blob: &[u8], index: TreeIndex) -> Result<Block, Error> {
    let range = block_range(index);
    let block_bytes: BlockBytes = blob
        .get(range)
        .ok_or(Error::BlockIndexOutOfBounds(index))?
        .try_into()
        .expect("used block_range() so should be correct length");

    Block::from_bytes(block_bytes)
}

pub fn get_internal_terminal(
    blob: &[u8],
    indexes: &Vec<TreeIndex>,
) -> Result<HashMap<Hash, (TreeIndex, DeltaReaderNode)>, Error> {
    let mut nodes: HashMap<Hash, (TreeIndex, DeltaReaderNode)> = HashMap::new();
    let mut index_to_hash: HashMap<TreeIndex, Hash> = HashMap::new();

    for subroot_index in indexes {
        for item in MerkleBlobLeftChildFirstIterator::new(blob, Some(*subroot_index)) {
            let (index, block) = item?;
            match block.node {
                Node::Internal(node) => {
                    index_to_hash.insert(index, node.hash);
                    nodes.insert(
                        node.hash,
                        (
                            index,
                            DeltaReaderNode::Internal {
                                left: *index_to_hash.get(&node.left).unwrap(),
                                right: *index_to_hash.get(&node.right).unwrap(),
                            },
                        ),
                    );
                }
                Node::Leaf(node) => {
                    index_to_hash.insert(index, node.hash);
                    nodes.insert(
                        node.hash,
                        (
                            index,
                            DeltaReaderNode::Leaf {
                                key: node.key,
                                value: node.value,
                            },
                        ),
                    );
                }
            }
        }
    }

    Ok(nodes)
}

#[cfg(feature = "py-bindings")]
#[pymethods]
impl DeltaFileCache {
    #[allow(clippy::needless_pass_by_value)]
    #[new]
    fn py_new(py: Python<'_>, path: PyObject) -> PyResult<Self> {
        let path: PathBuf = path.extract(py)?;
        Ok(Self::new(&path)?)
    }

    #[allow(clippy::needless_pass_by_value)]
    #[pyo3(name = "load_hash_to_index")]
    pub fn py_load_hash_to_index(&mut self) -> PyResult<()> {
        Ok(self.load_hash_to_index()?)
    }

    #[allow(clippy::needless_pass_by_value)]
    #[pyo3(name = "load_previous_hashes")]
    pub fn py_load_previous_hashes(&mut self, py: Python<'_>, path: PyObject) -> PyResult<()> {
        let path: PathBuf = path.extract(py)?;
        Ok(self.load_previous_hashes(&path)?)
    }

    #[pyo3(name = "get_index")]
    pub fn py_get_index(&self, hash: Hash) -> PyResult<TreeIndex> {
        Ok(self.get_index(hash)?)
    }

    #[pyo3(name = "seen_previous_hash")]
    pub fn py_seen_previous_hash(&self, hash: Hash) -> bool {
        self.seen_previous_hash(hash)
    }

    #[pyo3(name = "get_raw_node")]
    pub fn py_get_raw_node(&mut self, index: TreeIndex) -> PyResult<Node> {
        Ok(self.get_raw_node(index)?)
    }

    #[pyo3(name = "get_hash_at_index")]
    pub fn py_get_hash_at_index(&self, index: TreeIndex) -> PyResult<Option<Hash>> {
        Ok(self.get_hash_at_index(index)?)
    }
}

struct MerkleBlobLeftChildFirstIteratorItem {
    visited: bool,
    index: TreeIndex,
}

pub struct MerkleBlobLeftChildFirstIterator<'a> {
    blob: &'a [u8],
    stack: Vec<MerkleBlobLeftChildFirstIteratorItem>,
    already_queued: HashSet<TreeIndex>,
    predicate: Option<fn(&Block) -> bool>,
}

impl<'a> MerkleBlobLeftChildFirstIterator<'a> {
    fn new(blob: &'a [u8], from_index: Option<TreeIndex>) -> Self {
        Self::new_with_block_predicate(blob, from_index, None)
    }

    fn new_with_block_predicate(
        blob: &'a [u8],
        from_index: Option<TreeIndex>,
        predicate: Option<fn(&Block) -> bool>,
    ) -> Self {
        let mut stack = Vec::new();
        let from_index = from_index.unwrap_or(TreeIndex(0));
        if blob.len() / BLOCK_SIZE > 0 {
            stack.push(MerkleBlobLeftChildFirstIteratorItem {
                visited: false,
                index: from_index,
            });
        }

        Self {
            blob,
            stack,
            already_queued: HashSet::new(),
            predicate,
        }
    }
}

impl Iterator for MerkleBlobLeftChildFirstIterator<'_> {
    type Item = Result<(TreeIndex, Block), Error>;

    fn next(&mut self) -> Option<Self::Item> {
        // left sibling first, children before parents

        loop {
            let item = self.stack.pop()?;
            let block = match try_get_block(self.blob, item.index) {
                Ok(block) => block,
                Err(e) => return Some(Err(e)),
            };

            if let Some(predicate) = self.predicate {
                if !predicate(&block) {
                    continue;
                }
            }

            match block.node {
                Node::Leaf(..) => return Some(Ok((item.index, block))),
                Node::Internal(ref node) => {
                    if item.visited {
                        return Some(Ok((item.index, block)));
                    };

                    if self.already_queued.contains(&item.index) {
                        return Some(Err(Error::CycleFound()));
                    }
                    self.already_queued.insert(item.index);

                    self.stack.push(MerkleBlobLeftChildFirstIteratorItem {
                        visited: true,
                        index: item.index,
                    });
                    self.stack.push(MerkleBlobLeftChildFirstIteratorItem {
                        visited: false,
                        index: node.right,
                    });
                    self.stack.push(MerkleBlobLeftChildFirstIteratorItem {
                        visited: false,
                        index: node.left,
                    });
                }
            }
        }
    }
}

pub struct MerkleBlobParentFirstIterator<'a> {
    blob: &'a [u8],
    deque: VecDeque<TreeIndex>,
    already_queued: HashSet<TreeIndex>,
}

impl<'a> MerkleBlobParentFirstIterator<'a> {
    fn new(blob: &'a [u8], from_index: Option<TreeIndex>) -> Self {
        let mut deque = VecDeque::new();
        let from_index = from_index.unwrap_or(TreeIndex(0));
        if blob.len() / BLOCK_SIZE > 0 {
            deque.push_back(from_index);
        }

        Self {
            blob,
            deque,
            already_queued: HashSet::new(),
        }
    }
}

impl Iterator for MerkleBlobParentFirstIterator<'_> {
    type Item = Result<(TreeIndex, Block), Error>;

    fn next(&mut self) -> Option<Self::Item> {
        // left sibling first, parents before children

        let index = self.deque.pop_front()?;
        let block = match try_get_block(self.blob, index) {
            Ok(block) => block,
            Err(e) => return Some(Err(e)),
        };

        if let Node::Internal(ref node) = block.node {
            if self.already_queued.contains(&index) {
                return Some(Err(Error::CycleFound()));
            }
            self.already_queued.insert(index);

            self.deque.push_back(node.left);
            self.deque.push_back(node.right);
        }

        Some(Ok((index, block)))
    }
}

pub struct MerkleBlobBreadthFirstIterator<'a> {
    blob: &'a [u8],
    deque: VecDeque<TreeIndex>,
    already_queued: HashSet<TreeIndex>,
}

impl<'a> MerkleBlobBreadthFirstIterator<'a> {
    #[allow(unused)]
    fn new(blob: &'a [u8], from_index: Option<TreeIndex>) -> Self {
        let mut deque = VecDeque::new();
        let from_index = from_index.unwrap_or(TreeIndex(0));
        if blob.len() / BLOCK_SIZE > 0 {
            deque.push_back(from_index);
        }

        Self {
            blob,
            deque,
            already_queued: HashSet::new(),
        }
    }
}

impl Iterator for MerkleBlobBreadthFirstIterator<'_> {
    type Item = Result<(TreeIndex, Block), Error>;

    fn next(&mut self) -> Option<Self::Item> {
        // left sibling first, parent depth before child depth

        loop {
            let index = self.deque.pop_front()?;
            let block = match try_get_block(self.blob, index) {
                Ok(block) => block,
                Err(e) => return Some(Err(e)),
            };

            match block.node {
                Node::Leaf(..) => return Some(Ok((index, block))),
                Node::Internal(node) => {
                    if self.already_queued.contains(&index) {
                        return Some(Err(Error::CycleFound()));
                    }
                    self.already_queued.insert(index);

                    self.deque.push_back(node.left);
                    self.deque.push_back(node.right);
                }
            }
        }
    }
}

#[cfg(any(test, debug_assertions))]
impl Drop for MerkleBlob {
    fn drop(&mut self) {
        if self.check_integrity_on_drop {
            self.check_integrity()
                .expect("integrity check failed while dropping merkle blob");
        }
    }
}

#[cfg(test)]
mod dot;
#[cfg(test)]
mod tests {
    use super::*;
    use crate::merkle::dot::DotLines;
    use expect_test::{expect, Expect};
    use rand::rngs::StdRng;
    use rand::seq::SliceRandom;
    use rand::SeedableRng;
    use rstest::{fixture, rstest};
    use std::time::{Duration, Instant};

    const HASH_ZERO: Hash = Hash(Bytes32::new([0; 32]));
    const HASH_ONE: Hash = Hash(Bytes32::new([1; 32]));
    const HASH_TWO: Hash = Hash(Bytes32::new([2; 32]));

    fn open_dot(_lines: &mut DotLines) {
        // crate::merkle::dot::open_dot(_lines);
    }

    fn incomplete_delta_reader() -> DeltaReader {
        let mut internal_nodes_map = InternalNodesMap::new();
        let mut leaf_nodes_map = LeafNodesMap::new();

        internal_nodes_map.insert(HASH_ZERO, (HASH_ONE, HASH_TWO));
        leaf_nodes_map.insert(HASH_ONE, (KeyId(0), ValueId(1)));

        DeltaReader::new(internal_nodes_map, leaf_nodes_map).unwrap()
    }

    fn complete_delta_reader() -> DeltaReader {
        let mut delta_reader = incomplete_delta_reader();
        delta_reader.nodes.insert(
            HASH_TWO,
            DeltaReaderNode::Leaf {
                key: KeyId(2),
                value: ValueId(3),
            },
        );

        delta_reader
    }

    #[test]
    fn test_node_type_serialized_values() {
        assert_eq!(NodeType::Internal as u8, 0);
        assert_eq!(NodeType::Leaf as u8, 1);

        for node_type in [NodeType::Internal, NodeType::Leaf] {
            assert_eq!(
                Streamable::to_bytes(&node_type).unwrap()[0],
                node_type as u8,
            );
            assert_eq!(
                streamable_from_bytes_ignore_extra_bytes::<NodeType>(&[node_type as u8]).unwrap(),
                node_type,
            );
        }
    }

    #[test]
    fn test_internal_hash() {
        // in Python: Program.to((left_hash, right_hash)).get_tree_hash_precalc(left_hash, right_hash)

        let left = Hash((0u8..32).collect::<Vec<_>>().try_into().unwrap());
        let right = Hash((32u8..64).collect::<Vec<_>>().try_into().unwrap());

        assert_eq!(
            internal_hash(&left, &right),
            Hash(Bytes32::new(
                clvm_utils::tree_hash_pair(
                    clvm_utils::TreeHash::new(left.0.to_bytes()),
                    clvm_utils::TreeHash::new(right.0.to_bytes()),
                )
                .to_bytes()
            )),
        );
    }

    #[rstest]
    fn test_node_metadata_from_to(
        #[values(false, true)] dirty: bool,
        #[values(NodeType::Internal, NodeType::Leaf)] node_type: NodeType,
    ) {
        let bytes: [u8; 2] = [Streamable::to_bytes(&node_type).unwrap()[0], dirty as u8];
        let object = NodeMetadata::from_bytes(&bytes).unwrap();
        assert_eq!(object, NodeMetadata { node_type, dirty },);
        assert_eq!(object.to_bytes().unwrap(), bytes);
    }

    #[fixture]
    fn small_blob() -> MerkleBlob {
        let mut blob = MerkleBlob::new(vec![]).unwrap();

        blob.insert(
            KeyId(0x0001_0203_0405_0607),
            ValueId(0x1011_1213_1415_1617),
            &sha256_num(0x1020),
            InsertLocation::Auto {},
        )
        .unwrap();

        blob.insert(
            KeyId(0x2021_2223_2425_2627),
            ValueId(0x3031_3233_3435_3637),
            &sha256_num(0x2030),
            InsertLocation::Auto {},
        )
        .unwrap();

        blob
    }

    #[fixture]
    fn traversal_blob(mut small_blob: MerkleBlob) -> MerkleBlob {
        small_blob
            .insert(
                KeyId(103),
                ValueId(204),
                &sha256_num(0x1324),
                InsertLocation::Leaf {
                    index: TreeIndex(1),
                    side: Side::Right,
                },
            )
            .unwrap();
        small_blob
            .insert(
                KeyId(307),
                ValueId(404),
                &sha256_num(0x9183),
                InsertLocation::Leaf {
                    index: TreeIndex(3),
                    side: Side::Right,
                },
            )
            .unwrap();

        small_blob.calculate_lazy_hashes().unwrap();
        small_blob
    }

    #[rstest]
    fn test_get_lineage(small_blob: MerkleBlob) {
        let lineage = small_blob.get_lineage_with_indexes(TreeIndex(2)).unwrap();
        for (_, node) in &lineage {
            println!("{node:?}");
        }
        assert_eq!(lineage.len(), 2);
        let (_, last_node) = lineage.last().unwrap();
        assert_eq!(last_node.parent(), Parent(None));
    }

    #[rstest]
    #[case::right(0, TreeIndex(1), Side::Left)]
    #[case::left(0xff, TreeIndex(2), Side::Right)]
    fn test_get_random_insert_location_by_seed(
        #[case] seed: u8,
        #[case] expected_index: TreeIndex,
        #[case] expected_side: Side,
        small_blob: MerkleBlob,
    ) {
        let location = small_blob
            .get_random_insert_location_by_seed(&[seed; 32])
            .unwrap();

        assert_eq!(
            location,
            InsertLocation::Leaf {
                index: expected_index,
                side: expected_side
            },
        );
    }

    #[test]
    fn test_get_random_insert_location_by_seed_with_seed_too_short() {
        let mut blob = MerkleBlob::new(vec![]).unwrap();
        let seed = [0xff];
        let layer_count = 8 * seed.len() + 10;

        for n in 0..layer_count {
            let n = (n + 100) as i64;
            let key = KeyId(n);
            let value = ValueId(n);
            let hash = sha256_num(key.0);
            let insert_location = blob.get_random_insert_location_by_seed(&seed).unwrap();
            blob.insert(key, value, &hash, insert_location).unwrap();
        }

        let location = blob.get_random_insert_location_by_seed(&seed).unwrap();

        let InsertLocation::Leaf { index, .. } = location else {
            panic!()
        };
        let lineage = blob.get_lineage_indexes(index).unwrap();

        assert_eq!(lineage.len(), layer_count);
        assert!(lineage.len() > seed.len() * 8);
    }

    #[rstest]
    fn test_just_insert_a_bunch(
        // just allowing parallelism of testing 100,000 inserts total
        #[values(0, 1, 2, 3, 4, 5, 6, 7, 8, 9)] n: i64,
    ) {
        let mut merkle_blob = MerkleBlob::new(vec![]).unwrap();

        let mut total_time = Duration::new(0, 0);

        let count = 10_000;
        let m = count * n;
        for i in m..(m + count) {
            let start = Instant::now();
            merkle_blob
                // NOTE: yeah this hash is garbage
                .insert(
                    KeyId(i),
                    ValueId(i),
                    &sha256_num(i),
                    InsertLocation::Auto {},
                )
                .unwrap();
            let end = Instant::now();
            total_time += end.duration_since(start);
        }

        println!("total time: {total_time:?}");

        merkle_blob.calculate_lazy_hashes().unwrap();
    }

    #[test]
    fn test_delete_in_reverse_creates_matching_trees() {
        const COUNT: usize = 10;
        let mut dots = vec![];

        let mut merkle_blob = MerkleBlob::new(vec![]).unwrap();
        let mut reference_blobs = vec![];

        let key_value_ids: [i64; COUNT] = core::array::from_fn(|i| i as i64);

        for key_value_id in key_value_ids {
            let hash: Hash = sha256_num(key_value_id);

            println!("inserting: {key_value_id}");
            merkle_blob.calculate_lazy_hashes().unwrap();
            reference_blobs.push(MerkleBlob::new(merkle_blob.blob.clone()).unwrap());
            merkle_blob
                .insert(
                    KeyId(key_value_id),
                    ValueId(key_value_id),
                    &hash,
                    InsertLocation::Auto {},
                )
                .unwrap();
            dots.push(merkle_blob.to_dot().unwrap().dump());
        }

        merkle_blob.check_integrity().unwrap();

        for key_value_id in key_value_ids.iter().rev() {
            println!("deleting: {key_value_id}");
            merkle_blob.delete(KeyId(*key_value_id)).unwrap();
            merkle_blob.calculate_lazy_hashes().unwrap();
            assert_eq!(merkle_blob, reference_blobs[*key_value_id as usize]);
            dots.push(merkle_blob.to_dot().unwrap().dump());
        }
    }

    #[test]
    fn test_insert_first() {
        let mut merkle_blob = MerkleBlob::new(vec![]).unwrap();

        let key_value_id = 1;
        open_dot(merkle_blob.to_dot().unwrap().set_note("empty"));
        merkle_blob
            .insert(
                KeyId(key_value_id),
                ValueId(key_value_id),
                &sha256_num(key_value_id),
                InsertLocation::Auto {},
            )
            .unwrap();
        open_dot(merkle_blob.to_dot().unwrap().set_note("first after"));

        assert_eq!(merkle_blob.block_status_cache.leaf_count(), 1);
    }

    #[rstest]
    fn test_insert_choosing_side(
        #[values(Side::Left, Side::Right)] side: Side,
        #[values(1, 2)] pre_count: usize,
    ) {
        let mut merkle_blob = MerkleBlob::new(vec![]).unwrap();

        let mut last_key: KeyId = KeyId(0);
        for i in 1..=pre_count {
            let key_value = i as i64;
            open_dot(merkle_blob.to_dot().unwrap().set_note("empty"));
            merkle_blob
                .insert(
                    KeyId(key_value),
                    ValueId(key_value),
                    &sha256_num(key_value),
                    InsertLocation::Auto {},
                )
                .unwrap();
            last_key = KeyId(key_value);
        }

        let key_value_id = (pre_count + 1) as i64;
        open_dot(merkle_blob.to_dot().unwrap().set_note("first after"));
        merkle_blob
            .insert(
                KeyId(key_value_id),
                ValueId(key_value_id),
                &sha256_num(key_value_id),
                InsertLocation::Leaf {
                    index: *merkle_blob
                        .block_status_cache
                        .get_index_by_key(last_key)
                        .unwrap(),
                    side,
                },
            )
            .unwrap();
        open_dot(merkle_blob.to_dot().unwrap().set_note("first after"));

        let sibling = merkle_blob
            .get_node(
                *merkle_blob
                    .block_status_cache
                    .get_index_by_key(last_key)
                    .unwrap(),
            )
            .unwrap();
        let parent = merkle_blob.get_node(sibling.parent().0.unwrap()).unwrap();
        let Node::Internal(internal) = parent else {
            panic!()
        };

        let left = merkle_blob
            .get_node(internal.left)
            .unwrap()
            .expect_leaf("<<self>>");
        let right = merkle_blob
            .get_node(internal.right)
            .unwrap()
            .expect_leaf("<<self>>");

        let expected_keys: [KeyId; 2] = match side {
            Side::Left => [KeyId(pre_count as i64 + 1), KeyId(pre_count as i64)],
            Side::Right => [KeyId(pre_count as i64), KeyId(pre_count as i64 + 1)],
        };
        assert_eq!([left.key, right.key], expected_keys);
    }

    #[test]
    fn test_delete_last() {
        let mut merkle_blob = MerkleBlob::new(vec![]).unwrap();

        let key_value_id = 1;
        open_dot(merkle_blob.to_dot().unwrap().set_note("empty"));
        merkle_blob
            .insert(
                KeyId(key_value_id),
                ValueId(key_value_id),
                &sha256_num(key_value_id),
                InsertLocation::Auto {},
            )
            .unwrap();
        open_dot(merkle_blob.to_dot().unwrap().set_note("first after"));
        merkle_blob.check_integrity().unwrap();

        merkle_blob.delete(KeyId(key_value_id)).unwrap();

        assert_eq!(merkle_blob.block_status_cache.leaf_count(), 0);
    }

    #[rstest]
    fn test_delete_frees_index(mut small_blob: MerkleBlob) {
        let key = KeyId(0x0001_0203_0405_0607);
        let index = *small_blob.block_status_cache.get_index_by_key(key).unwrap();
        small_blob.delete(key).unwrap();

        assert_eq!(
            small_blob.block_status_cache.free_indexes,
            HashSet::from([index, TreeIndex(1)])
        );
    }

    #[rstest]
    fn test_delete_with_internal_sibling(mut small_blob: MerkleBlob) {
        let key_to_delete = KeyId(0x0001_0203_0405_0607);
        let (other_key_index, _, _) = small_blob.get_leaf_by_key(key_to_delete).unwrap();

        small_blob
            .insert(
                KeyId(0x4041_4243_4445_4647),
                ValueId(0x5051_5253_5455_5657),
                &sha256_num(0x4050),
                InsertLocation::Leaf {
                    index: other_key_index,
                    side: Side::Left,
                },
            )
            .unwrap();

        small_blob.delete(key_to_delete).unwrap();

        let keys_values = small_blob.get_keys_values().unwrap();
        #[allow(clippy::needless_raw_string_hashes)]
        let expected = expect![[r#"
            [
                (
                    KeyId(
                        2315169217770759719,
                    ),
                    ValueId(
                        3472611983179986487,
                    ),
                ),
                (
                    KeyId(
                        4630054748589213255,
                    ),
                    ValueId(
                        5787497513998440023,
                    ),
                ),
            ]
        "#]];
        let mut keys_values = keys_values.iter().collect::<Vec<_>>();
        keys_values.sort();
        expected.assert_debug_eq(&keys_values);
    }

    #[rstest]
    fn test_get_new_index_with_free_index(mut small_blob: MerkleBlob) {
        open_dot(small_blob.to_dot().unwrap().set_note("initial"));
        let key = KeyId(0x0001_0203_0405_0607);
        let _ = small_blob.block_status_cache.get_index_by_key(key).unwrap();
        small_blob.delete(key).unwrap();
        open_dot(small_blob.to_dot().unwrap().set_note("after delete"));

        let expected = HashSet::from([TreeIndex(1), TreeIndex(2)]);
        assert_eq!(small_blob.block_status_cache.free_indexes, expected);
    }

    #[rstest]
    fn test_dump_small_blob_bytes(small_blob: MerkleBlob) {
        println!("{}", hex::encode(small_blob.blob.clone()));
    }

    #[test]
    fn test_node_type_from_u8_invalid() {
        let invalid_value = 2;
        let actual = streamable_from_bytes_ignore_extra_bytes::<NodeType>(&[invalid_value as u8]);
        actual.expect_err("invalid node type value should fail");
    }

    #[test]
    fn test_node_specific_sibling_index_panics_for_unknown_sibling() {
        let node = InternalNode {
            parent: Parent(None),
            hash: sha256_num(0),
            left: TreeIndex(0),
            right: TreeIndex(1),
        };
        let index = TreeIndex(2);
        node.sibling_index(TreeIndex(2))
            .expect_err(&Error::IndexIsNotAChild(index).to_string());
    }

    #[rstest]
    fn test_get_free_indexes(small_blob: MerkleBlob) {
        let mut blob = small_blob.blob.clone();
        let expected_free_index = TreeIndex((blob.len() / BLOCK_SIZE) as u32);
        blob.extend_from_slice(&[0; BLOCK_SIZE]);
        let block_status_cache = BlockStatusCache::new(&blob).unwrap();
        assert_eq!(
            block_status_cache.free_indexes,
            HashSet::from([expected_free_index])
        );
    }

    #[test]
    fn test_merkle_blob_new_errs_for_nonmultiple_of_block_length() {
        MerkleBlob::new(vec![1]).expect_err("invalid length should fail");
    }

    #[rstest]
    fn test_upsert_inserts(small_blob: MerkleBlob) {
        let key = KeyId(1234);
        assert!(!small_blob.block_status_cache.contains_key(key));
        let value = ValueId(5678);

        let mut insert_blob = MerkleBlob::new(small_blob.blob.clone()).unwrap();
        insert_blob
            .insert(key, value, &sha256_num(key.0), InsertLocation::Auto {})
            .unwrap();
        open_dot(insert_blob.to_dot().unwrap().set_note("first after"));

        let mut upsert_blob = MerkleBlob::new(small_blob.blob.clone()).unwrap();
        upsert_blob.upsert(key, value, &sha256_num(key.0)).unwrap();
        open_dot(upsert_blob.to_dot().unwrap().set_note("first after"));

        assert_eq!(insert_blob.blob, upsert_blob.blob);
    }

    #[rstest]
    fn test_upsert_upserts(mut small_blob: MerkleBlob) {
        let before_blocks =
            MerkleBlobLeftChildFirstIterator::new(&small_blob.blob, None).collect::<Vec<_>>();
        let (key, index) = small_blob
            .block_status_cache
            .iter_keys_indexes()
            .next()
            .unwrap();
        let original = small_blob.get_node(*index).unwrap().expect_leaf("<<self>>");
        let new_value = ValueId(original.value.0 + 1);

        small_blob.upsert(*key, new_value, &original.hash).unwrap();

        let after_blocks =
            MerkleBlobLeftChildFirstIterator::new(&small_blob.blob, None).collect::<Vec<_>>();

        assert_eq!(before_blocks.len(), after_blocks.len());
        for item in zip(before_blocks, after_blocks) {
            let ((before_index, before_block), (after_index, after_block)) =
                (item.0.unwrap(), item.1.unwrap());
            assert_eq!(before_block.node.parent(), after_block.node.parent());
            assert_eq!(before_index, after_index);
            let before: LeafNode = match before_block.node {
                Node::Leaf(leaf) => leaf,
                Node::Internal(internal) => {
                    let Node::Internal(after) = after_block.node else {
                        panic!()
                    };
                    assert_eq!(internal.left, after.left);
                    assert_eq!(internal.right, after.right);
                    continue;
                }
            };
            let Node::Leaf(after) = after_block.node else {
                panic!()
            };
            assert_eq!(before.key, after.key);
            if before.key == original.key {
                assert_eq!(after.value, new_value);
            } else {
                assert_eq!(before.value, after.value);
            }
        }
    }

    #[test]
    fn test_double_insert_fails() {
        let mut blob = MerkleBlob::new(vec![]).unwrap();
        let kv = 0;
        blob.insert(
            KeyId(kv),
            ValueId(kv),
            &Hash(Bytes32::new([0u8; 32])),
            InsertLocation::Auto {},
        )
        .unwrap();
        blob.insert(
            KeyId(kv),
            ValueId(kv),
            &Hash(Bytes32::new([0u8; 32])),
            InsertLocation::Auto {},
        )
        .expect_err("");
    }

    #[rstest]
    fn test_batch_insert(
        #[values(0, 1, 2, 10)] pre_inserts: usize,
        #[values(0, 1, 2, 8, 9)] count: usize,
    ) {
        let mut blob = MerkleBlob::new(vec![]).unwrap();
        for i in 0..pre_inserts {
            let i = i as i64;
            blob.insert(
                KeyId(i),
                ValueId(i),
                &sha256_num(i),
                InsertLocation::Auto {},
            )
            .unwrap();
        }
        open_dot(blob.to_dot().unwrap().set_note("initial"));

        let mut batch: Vec<((KeyId, ValueId), Hash)> = vec![];

        let mut batch_map: HashMap<KeyId, ValueId> = HashMap::new();
        for i in pre_inserts..(pre_inserts + count) {
            let i = i as i64;
            batch.push(((KeyId(i), ValueId(i)), sha256_num(i)));
            batch_map.insert(KeyId(i), ValueId(i));
        }

        let before = blob.get_keys_values().unwrap();
        blob.batch_insert(batch).unwrap();
        let after = blob.get_keys_values().unwrap();

        open_dot(
            blob.to_dot()
                .unwrap()
                .set_note(&format!("after batch insert of {count} values")),
        );

        let mut expected = before.clone();
        expected.extend(batch_map);

        assert_eq!(after, expected);
    }

    fn iterator_test_reference(index: TreeIndex, block: &Block) -> (u32, NodeType, i64, i64, Hash) {
        match block.node {
            Node::Leaf(leaf) => (
                index.0,
                block.metadata.node_type,
                leaf.key.0,
                leaf.value.0,
                block.node.hash(),
            ),
            Node::Internal(internal) => (
                index.0,
                block.metadata.node_type,
                internal.left.0 as i64,
                internal.right.0 as i64,
                block.node.hash(),
            ),
        }
    }

    #[rstest]
    // expect-test is adding them back
    #[allow(clippy::needless_raw_string_hashes)]
    #[case::left_child_first(
        "left child first",
        MerkleBlobLeftChildFirstIterator::new,
        expect![[r#"
            [
                (
                    1,
                    Leaf,
                    2315169217770759719,
                    3472611983179986487,
                    Hash(
                        0f980325ebe9426fa295f3f69cc38ef8fe6ce8f3b9f083556c0f927e67e56651,
                    ),
                ),
                (
                    3,
                    Leaf,
                    103,
                    204,
                    Hash(
                        2d47301cff01acc863faa5f57e8fbc632114f1dc764772852ed0c29c0f248bd3,
                    ),
                ),
                (
                    5,
                    Leaf,
                    307,
                    404,
                    Hash(
                        97148f80dd9289a1b67527c045fd47662d575ccdb594701a56c2255ac84f6113,
                    ),
                ),
                (
                    6,
                    Internal,
                    3,
                    5,
                    Hash(
                        b946284149e4f4a0e767ef2feb397533fb112bf4d99c887348cec4438e38c1ce,
                    ),
                ),
                (
                    4,
                    Internal,
                    1,
                    6,
                    Hash(
                        547b5bd537270427e570df6e43dda7c4ef23e6c3bec72cf19d912c3fe864f549,
                    ),
                ),
                (
                    2,
                    Leaf,
                    283686952306183,
                    1157726452361532951,
                    Hash(
                        d8ddfc94e7201527a6a93ee04aed8c5c122ac38af6dbf6e5f1caefba2597230d,
                    ),
                ),
                (
                    0,
                    Internal,
                    4,
                    2,
                    Hash(
                        cc7f12227cc5d96a631963804544872d67aef8b3a86ef9fbc798f7c5dfdbac2b,
                    ),
                ),
            ]
        "#]],
    )]
    // expect-test is adding them back
    #[allow(clippy::needless_raw_string_hashes)]
    #[case::parent_first(
        "parent first",
        MerkleBlobParentFirstIterator::new,
        expect![[r#"
            [
                (
                    0,
                    Internal,
                    4,
                    2,
                    Hash(
                        cc7f12227cc5d96a631963804544872d67aef8b3a86ef9fbc798f7c5dfdbac2b,
                    ),
                ),
                (
                    4,
                    Internal,
                    1,
                    6,
                    Hash(
                        547b5bd537270427e570df6e43dda7c4ef23e6c3bec72cf19d912c3fe864f549,
                    ),
                ),
                (
                    2,
                    Leaf,
                    283686952306183,
                    1157726452361532951,
                    Hash(
                        d8ddfc94e7201527a6a93ee04aed8c5c122ac38af6dbf6e5f1caefba2597230d,
                    ),
                ),
                (
                    1,
                    Leaf,
                    2315169217770759719,
                    3472611983179986487,
                    Hash(
                        0f980325ebe9426fa295f3f69cc38ef8fe6ce8f3b9f083556c0f927e67e56651,
                    ),
                ),
                (
                    6,
                    Internal,
                    3,
                    5,
                    Hash(
                        b946284149e4f4a0e767ef2feb397533fb112bf4d99c887348cec4438e38c1ce,
                    ),
                ),
                (
                    3,
                    Leaf,
                    103,
                    204,
                    Hash(
                        2d47301cff01acc863faa5f57e8fbc632114f1dc764772852ed0c29c0f248bd3,
                    ),
                ),
                (
                    5,
                    Leaf,
                    307,
                    404,
                    Hash(
                        97148f80dd9289a1b67527c045fd47662d575ccdb594701a56c2255ac84f6113,
                    ),
                ),
            ]
        "#]])]
    // expect-test is adding them back
    #[allow(clippy::needless_raw_string_hashes)]
    #[case::breadth_first(
        "breadth first",
        MerkleBlobBreadthFirstIterator::new,
        expect![[r#"
            [
                (
                    2,
                    Leaf,
                    283686952306183,
                    1157726452361532951,
                    Hash(
                        d8ddfc94e7201527a6a93ee04aed8c5c122ac38af6dbf6e5f1caefba2597230d,
                    ),
                ),
                (
                    1,
                    Leaf,
                    2315169217770759719,
                    3472611983179986487,
                    Hash(
                        0f980325ebe9426fa295f3f69cc38ef8fe6ce8f3b9f083556c0f927e67e56651,
                    ),
                ),
                (
                    3,
                    Leaf,
                    103,
                    204,
                    Hash(
                        2d47301cff01acc863faa5f57e8fbc632114f1dc764772852ed0c29c0f248bd3,
                    ),
                ),
                (
                    5,
                    Leaf,
                    307,
                    404,
                    Hash(
                        97148f80dd9289a1b67527c045fd47662d575ccdb594701a56c2255ac84f6113,
                    ),
                ),
            ]
        "#]])]
    fn test_iterators<'a, F, T>(
        #[case] note: &str,
        #[case] iterator_new: F,
        #[case] expected: Expect,
        #[by_ref] traversal_blob: &'a MerkleBlob,
    ) where
        F: Fn(&'a [u8], Option<TreeIndex>) -> T,
        T: Iterator<Item = Result<(TreeIndex, Block), Error>>,
    {
        let mut dot_actual = traversal_blob.to_dot().unwrap();
        dot_actual.set_note(note);

        let mut actual = vec![];
        {
            let blob: &[u8] = &traversal_blob.blob;
            for item in iterator_new(blob, None) {
                let (index, block) = item.unwrap();
                actual.push(iterator_test_reference(index, &block));
                dot_actual.push_traversal(index);
            }
        }

        traversal_blob.to_dot().unwrap();

        open_dot(&mut dot_actual);

        expected.assert_debug_eq(&actual);
    }

    #[rstest]
    fn test_root_insert_location_when_not_empty(mut small_blob: MerkleBlob) {
        small_blob
            .insert(
                KeyId(0),
                ValueId(0),
                &sha256_num(0),
                InsertLocation::AsRoot {},
            )
            .expect_err("tree not empty so inserting to root should fail");
    }

    #[rstest]
    fn test_free_index_reused(mut small_blob: MerkleBlob) {
        // there must be enough nodes to avoid the few-node insertion methods that clear the blob
        let count = 5;
        for n in 0..count {
            small_blob
                .insert(
                    KeyId(n),
                    ValueId(n),
                    &sha256_num(n),
                    InsertLocation::Auto {},
                )
                .unwrap();
        }
        let (key, index) = {
            let (key, index) = small_blob
                .block_status_cache
                .iter_keys_indexes()
                .next()
                .unwrap();
            (*key, *index)
        };
        let expected_length = small_blob.blob.len();
        assert!(!small_blob.block_status_cache.index_is_free(index));
        small_blob.delete(key).unwrap();
        assert!(small_blob.block_status_cache.index_is_free(index));
        let free_indexes = small_blob.block_status_cache.free_indexes.clone();
        assert_eq!(free_indexes.len(), 2);
        let new_index = small_blob
            .insert(
                KeyId(count),
                ValueId(count),
                &sha256_num(count),
                InsertLocation::Auto {},
            )
            .unwrap();
        assert_eq!(small_blob.blob.len(), expected_length);
        assert!(free_indexes.contains(&new_index));
        assert_eq!(small_blob.block_status_cache.free_index_count(), 0);
    }

    fn generate_kvid(seed: i64) -> (KeyId, ValueId) {
        let mut kv_ids: Vec<i64> = Vec::new();

        for offset in 0..2 {
            let seed_int = 2i64 * seed + offset;
            let seed_bytes = seed_int.to_be_bytes();
            let hash = sha256_bytes(&seed_bytes);
            let hash_int = i64::from_be_bytes(hash.0[0..8].try_into().unwrap());
            kv_ids.push(hash_int);
        }

        (KeyId(kv_ids[0]), ValueId(kv_ids[1]))
    }

    fn generate_hash(seed: i64) -> Hash {
        let seed_bytes = seed.to_be_bytes();
        sha256_bytes(&seed_bytes)
    }

    #[test]
    fn test_proof_of_inclusion() {
        let num_repeats = 10;
        let mut seed = 0;

        let mut random = StdRng::seed_from_u64(37);

        let mut merkle_blob = MerkleBlob::new(Vec::new()).unwrap();
        let mut keys_values: HashMap<KeyId, ValueId> = HashMap::new();

        for repeats in 0..num_repeats {
            let num_inserts = 1 + repeats * 100;
            let num_deletes = 1 + repeats * 10;

            let mut kv_ids: Vec<(KeyId, ValueId)> = Vec::new();
            let mut hashes: Vec<Hash> = Vec::new();
            for _ in 0..num_inserts {
                seed += 1;
                let (key, value) = generate_kvid(seed);
                kv_ids.push((key, value));
                hashes.push(generate_hash(seed));
                keys_values.insert(key, value);
            }

            merkle_blob
                .batch_insert(zip(kv_ids, hashes).collect())
                .unwrap();
            merkle_blob.calculate_lazy_hashes().unwrap();

            for kv_id in keys_values.keys().copied() {
                let proof_of_inclusion = match merkle_blob.get_proof_of_inclusion(kv_id) {
                    Ok(proof_of_inclusion) => proof_of_inclusion,
                    Err(error) => {
                        open_dot(merkle_blob.to_dot().unwrap().set_note(&error.to_string()));
                        panic!("here");
                    }
                };
                assert!(proof_of_inclusion.valid());
            }

            let mut delete_ordering: Vec<KeyId> = keys_values.keys().copied().collect();
            delete_ordering.shuffle(&mut random);
            delete_ordering = delete_ordering[0..num_deletes].to_vec();
            for kv_id in delete_ordering.iter().copied() {
                merkle_blob.delete(kv_id).unwrap();
                keys_values.remove(&kv_id);
            }

            for kv_id in delete_ordering {
                // with pytest.raises(Exception, match = f"unknown key: {re.escape(str(kv_id))}"):
                merkle_blob
                    .get_proof_of_inclusion(kv_id)
                    .expect_err("stuff");
            }

            let mut new_keys_values: HashMap<KeyId, ValueId> = HashMap::new();
            for old_kv in keys_values.keys().copied() {
                seed += 1;
                let (_, value) = generate_kvid(seed);
                let hash = generate_hash(seed);
                merkle_blob.upsert(old_kv, value, &hash).unwrap();
                new_keys_values.insert(old_kv, value);
            }
            if !merkle_blob.blob.is_empty() {
                merkle_blob.calculate_lazy_hashes().unwrap();
            }

            keys_values = new_keys_values;
            for kv_id in keys_values.keys().copied() {
                let proof_of_inclusion = merkle_blob.get_proof_of_inclusion(kv_id).unwrap();
                assert!(proof_of_inclusion.valid());
            }
        }
    }

    #[rstest]
    fn test_proof_of_inclusion_invalid_identified(traversal_blob: MerkleBlob) {
        let mut proof_of_inclusion = traversal_blob.get_proof_of_inclusion(KeyId(307)).unwrap();
        assert!(proof_of_inclusion.valid());
        proof_of_inclusion.layers[1].combined_hash = HASH_ONE;
        assert!(!proof_of_inclusion.valid());
    }

    #[rstest]
    fn test_writing_to_free_block_that_contained_an_active_key(small_blob: MerkleBlob) {
        let key = KeyId(0x0001_0203_0405_0607);
        let Some(index) = small_blob.block_status_cache.get_index_by_key(key).copied() else {
            panic!("maybe the test key needs to be updated?")
        };
        let mut prepared_bytes = small_blob.blob.clone();
        prepared_bytes.extend_from_slice(&small_blob.get_block_bytes(index).unwrap());
        let mut prepared_blob = MerkleBlob::new(prepared_bytes).unwrap();
        prepared_blob.check_integrity().unwrap();
        prepared_blob
            .insert(
                KeyId(1),
                ValueId(2),
                &generate_hash(3),
                InsertLocation::Auto {},
            )
            .unwrap();
        assert!(prepared_blob.block_status_cache.contains_key(key));
    }

    #[test]
    fn test_node_expect_leaf_passes() {
        Node::Leaf(LeafNode {
            hash: Hash(Bytes32::default()),
            parent: Parent(None),
            key: KeyId(0),
            value: ValueId(0),
        })
        .expect_leaf("panic message");
    }

    #[test]
    #[should_panic(expected = "panic message")]
    fn test_node_expect_leaf_panics() {
        Node::Internal(InternalNode {
            hash: Hash(Bytes32::default()),
            parent: Parent(None),
            left: TreeIndex(0),
            right: TreeIndex(0),
        })
        .expect_leaf("panic message");
    }

    #[test]
    fn test_node_try_into_leaf_passes() {
        Node::Leaf(LeafNode {
            hash: Hash(Bytes32::default()),
            parent: Parent(None),
            key: KeyId(0),
            value: ValueId(0),
        })
        .try_into_leaf()
        .expect("should pass since it is a leaf");
    }

    #[test]
    fn test_node_try_into_leaf_fails() {
        Node::Internal(InternalNode {
            hash: Hash(Bytes32::default()),
            parent: Parent(None),
            left: TreeIndex(0),
            right: TreeIndex(0),
        })
        .try_into_leaf()
        .expect_err("should fail since it is not a leaf");
    }

    #[test]
    fn test_node_expect_internal_passes() {
        Node::Internal(InternalNode {
            hash: Hash(Bytes32::default()),
            parent: Parent(None),
            left: TreeIndex(0),
            right: TreeIndex(0),
        })
        .expect_internal("panic message");
    }

    #[test]
    #[should_panic(expected = "panic message")]
    fn test_node_expect_internal_panics() {
        Node::Leaf(LeafNode {
            hash: Hash(Bytes32::default()),
            parent: Parent(None),
            key: KeyId(0),
            value: ValueId(0),
        })
        .expect_internal("panic message");
    }

    #[test]
    fn test_internal_node_get_sibling_side_fails_for_non_sibling() {
        let node = InternalNode {
            hash: HASH_ZERO,
            parent: Parent(None),
            left: TreeIndex(1),
            right: TreeIndex(2),
        };
        node.get_sibling_side(TreeIndex(0))
            .expect_err("should fail");
    }

    #[test]
    fn test_delta_reader_get_missing_hashes_one_known_one_unknown() {
        let delta_reader = incomplete_delta_reader();
        let missing = delta_reader.get_missing_hashes();

        let expected = expect![[r"
            {
                Hash(
                    0202020202020202020202020202020202020202020202020202020202020202,
                ),
            }
        "]];
        expected.assert_debug_eq(&missing);
    }

    #[test]
    fn test_delta_reader_collect_from_merkle_blob_completes_incomplete() {
        let mut delta_reader = incomplete_delta_reader();
        let mut merkle_blob = MerkleBlob::new(Vec::new()).unwrap();
        merkle_blob
            .insert(KeyId(2), ValueId(3), &HASH_TWO, InsertLocation::AsRoot {})
            .unwrap();

        let dir_path = tempfile::tempdir().unwrap();
        let leaf_blob_path = dir_path.path().join("merkle_blob");
        merkle_blob.to_path(&leaf_blob_path).unwrap();
        delta_reader
            .collect_from_merkle_blob(&leaf_blob_path, &vec![TreeIndex(0)])
            .unwrap();

        let missing = delta_reader.get_missing_hashes();

        #[allow(clippy::needless_raw_string_hashes)]
        let expected = expect![[r#"
            {}
        "#]];
        expected.assert_debug_eq(&missing);
    }

    #[rstest]
    fn test_delta_reader_collect_from_merkle_blob_is_complete(traversal_blob: MerkleBlob) {
        let mut delta_reader = DeltaReader {
            nodes: HashMap::new(),
        };
        let dir_path = tempfile::tempdir().unwrap();
        let blob_path = dir_path.path().join("merkle_blob");
        traversal_blob.to_path(&blob_path).unwrap();
        delta_reader
            .collect_from_merkle_blob(&blob_path, &vec![TreeIndex(0)])
            .unwrap();

        let missing = delta_reader.get_missing_hashes();

        #[allow(clippy::needless_raw_string_hashes)]
        let expected = expect![[r#"
            {}
        "#]];
        expected.assert_debug_eq(&missing);
    }

    #[test]
    fn test_delta_reader_collect_from_merkle_blobs() {
        let mut delta_reader = incomplete_delta_reader();
        let mut merkle_blob = MerkleBlob::new(Vec::new()).unwrap();
        merkle_blob
            .insert(KeyId(2), ValueId(3), &HASH_TWO, InsertLocation::AsRoot {})
            .unwrap();

        let dir_path = tempfile::tempdir().unwrap();
        let leaf_blob_path = dir_path.path().join("merkle_blob");
        merkle_blob.to_path(&leaf_blob_path).unwrap();
        delta_reader
            .collect_from_merkle_blobs(&vec![(leaf_blob_path, vec![TreeIndex(0)])])
            .unwrap();

        let missing = delta_reader.get_missing_hashes();

        #[allow(clippy::needless_raw_string_hashes)]
        let expected = expect![[r#"
            {}
        "#]];
        expected.assert_debug_eq(&missing);
    }

    #[rstest]
    fn test_merkle_blob_to_from_path(traversal_blob: MerkleBlob) {
        let dir_path = tempfile::tempdir().unwrap();
        let file_path = dir_path.path().join("blob");
        traversal_blob.to_path(&file_path).unwrap();
        let loaded = MerkleBlob::from_path(&file_path).unwrap();

        assert_eq!(traversal_blob, loaded);
        assert_eq!(traversal_blob.blob, loaded.blob);
    }

    #[test]
    #[should_panic(expected = "integrity check failed while dropping merkle blob: CycleFound")]
    fn test_delta_reader_create_merkle_blob_incomplete_fails() {
        let mut delta_reader = incomplete_delta_reader();

        delta_reader
            .create_merkle_blob_and_filter_unused_nodes(HASH_ZERO, &HashSet::new())
            .expect_err("incomplete so should fail");
    }

    #[test]
    fn test_delta_reader_create_merkle_blob_works() {
        let mut delta_reader = complete_delta_reader();
        let interested_hashes: HashSet<Hash> = delta_reader.nodes.keys().copied().collect();

        let (complete_blob, _) = delta_reader
            .create_merkle_blob_and_filter_unused_nodes(HASH_ZERO, &interested_hashes)
            .unwrap();
        complete_blob.check_integrity().unwrap();
    }

    #[rstest]
    fn test_get_node_by_hash(small_blob: MerkleBlob) {
        let node = small_blob.get_node_by_hash(sha256_num(0x1020)).unwrap();

        #[allow(clippy::needless_raw_string_hashes)]
        let expected = expect![[r#"
            (
                KeyId(
                    283686952306183,
                ),
                ValueId(
                    1157726452361532951,
                ),
            )
        "#]];

        expected.assert_debug_eq(&node);
    }

    #[rstest]
    fn test_get_node_by_hash_fails_not_found(small_blob: MerkleBlob) {
        let result = small_blob.get_node_by_hash(sha256_num(27));

        #[allow(clippy::needless_raw_string_hashes)]
        let expected = expect![[r#"
            Err(
                LeafHashNotFound(
                    Hash(
                        688e94a51ee508a95e761294afb7a6004b432c15d9890c80ddf23bde8caa4c26,
                    ),
                ),
            )
        "#]];

        expected.assert_debug_eq(&result);
    }

    #[rstest]
    fn test_get_hashes_indexes(small_blob: MerkleBlob) {
        let hashes_indexes = small_blob.get_hashes_indexes(false).unwrap();

        let mut expected = HashMap::new();
        let one = sha256_num(0x2030);
        let two = sha256_num(0x1020);
        let zero = internal_hash(&one, &two);
        expected.insert(zero, TreeIndex(0));
        expected.insert(one, TreeIndex(1));
        expected.insert(two, TreeIndex(2));

        assert_eq!(hashes_indexes, expected);
    }

    #[rstest]
    fn test_get_hashes_indexes_leafs_only(small_blob: MerkleBlob) {
        let hashes_indexes = small_blob.get_hashes_indexes(true).unwrap();

        let mut expected = HashMap::new();
        let one = sha256_num(0x2030);
        let two = sha256_num(0x1020);
        expected.insert(one, TreeIndex(1));
        expected.insert(two, TreeIndex(2));

        assert_eq!(hashes_indexes, expected);
    }

    #[rstest]
    fn test_get_hashes_indexes_empty() {
        let blob = MerkleBlob::new(Vec::new()).unwrap();
        let result = blob.get_hashes_indexes(false).unwrap();

        assert_eq!(result, HashMap::new());
    }

    #[rstest]
    fn test_node_set_hash(
        #[values(
            Node::Internal(InternalNode{hash: HASH_ZERO, parent: Parent(None), left: TreeIndex(0), right: TreeIndex(1)}),
            Node::Leaf(LeafNode{hash:HASH_ZERO, parent: Parent(None), key: KeyId(0), value: ValueId(0)}),
        )]
        mut node: Node,
    ) {
        assert_eq!(node.hash(), HASH_ZERO);
        node.set_hash(HASH_ONE);
        assert_eq!(node.hash(), HASH_ONE);
    }

    #[rstest]
    fn test_remove_not_present_leaf_from_block_status_cache(mut small_blob: MerkleBlob) {
        let key = KeyId(10948);
        let leaf = LeafNode {
            hash: HASH_ZERO,
            parent: Parent(None),
            key,
            value: ValueId(0),
        };
        let result = small_blob.block_status_cache.remove_leaf(&leaf);

        #[allow(clippy::needless_raw_string_hashes)]
        let expected = expect![[r#"
            Err(
                UnknownKey(
                    KeyId(
                        10948,
                    ),
                ),
            )
        "#]];

        expected.assert_debug_eq(&result);
    }

    #[rstest]
    fn test_insert_past_extend_entry_fails(mut small_blob: MerkleBlob) {
        let index = TreeIndex(small_blob.extend_index().0 + 1);
        let block = Block {
            metadata: NodeMetadata {
                node_type: NodeType::Leaf,
                dirty: true,
            },
            node: Node::Internal(InternalNode {
                hash: HASH_ZERO,
                parent: Parent(None),
                left: TreeIndex(0),
                right: TreeIndex(0),
            }),
        };
        let error = small_blob.insert_entry_to_blob(index, &block);

        #[allow(clippy::needless_raw_string_hashes)]
        let expected = expect![[r#"
            Err(
                BlockIndexOutOfBounds(
                    TreeIndex(
                        4,
                    ),
                ),
            )
        "#]];
        expected.assert_debug_eq(&error);
    }

    #[rstest]
    fn test_get_key_index(small_blob: MerkleBlob) {
        let key = KeyId(0x0001_0203_0405_0607);
        let index = small_blob.get_key_index(key).unwrap();
        assert_eq!(index, TreeIndex(2));
    }

    #[rstest]
    fn test_block_status_cache_move_index_invalid_source(mut traversal_blob: MerkleBlob) {
        let key = KeyId(307);
        let index = traversal_blob.get_key_index(key).unwrap();
        traversal_blob.delete(key).unwrap();
        assert!(traversal_blob
            .block_status_cache
            .free_indexes
            .contains(&index));
        let result = traversal_blob.block_status_cache.move_index(index, index);
        #[allow(clippy::needless_raw_string_hashes)]
        let expected = expect![[r#"
            Err(
                MoveSourceIndexNotInUse(
                    TreeIndex(
                        5,
                    ),
                ),
            )
        "#]];

        expected.assert_debug_eq(&result);
    }

    #[rstest]
    fn test_block_status_cache_move_index_invalid_destination(mut traversal_blob: MerkleBlob) {
        let key = KeyId(307);
        let index = traversal_blob.get_key_index(key).unwrap();
        traversal_blob.delete(key).unwrap();
        assert!(traversal_blob
            .block_status_cache
            .free_indexes
            .contains(&index));
        let result = traversal_blob
            .block_status_cache
            .move_index(TreeIndex(0), index);
        #[allow(clippy::needless_raw_string_hashes)]
        let expected = expect![[r#"
            Err(
                MoveDestinationIndexNotInUse(
                    TreeIndex(
                        5,
                    ),
                ),
            )
        "#]];

        expected.assert_debug_eq(&result);
    }

    #[rstest]
    fn test_collect_and_return(traversal_blob: MerkleBlob) {
        let dir_path = tempfile::tempdir().unwrap();
        let file_path = dir_path.path().join("blob");
        traversal_blob.to_path(&file_path).unwrap();
        let hashes = traversal_blob
            .get_hashes_indexes(false)
            .unwrap()
            .into_keys()
            .collect::<HashSet<Hash>>();
        let root_hash = traversal_blob.get_hash(TreeIndex(0)).unwrap();

        let mut delta_reader = DeltaReader {
            nodes: HashMap::new(),
        };
        let mut root_hash_to_node_hash_to_index = delta_reader
            .collect_and_return_from_merkle_blobs(&vec![(root_hash, file_path)], &hashes)
            .unwrap();

        let (collected_root_hash, collected_node_hash_to_index) =
            root_hash_to_node_hash_to_index.pop().unwrap();
        assert_eq!(root_hash_to_node_hash_to_index.len(), 0);

        assert_eq!(collected_root_hash, root_hash);
        assert_eq!(
            collected_node_hash_to_index,
            traversal_blob.get_hashes_indexes(false).unwrap()
        );
    }

    #[rstest]
    fn test_moved_sibling_retains_hash(mut small_blob: MerkleBlob) {
        let key_to_delete = KeyId(0x0001_0203_0405_0607);
        let remaining_hash = sha256_num(0x2030);
        assert_ne!(small_blob.get_hash(TreeIndex(0)).unwrap(), remaining_hash);
        small_blob.delete(key_to_delete).unwrap();
        assert_eq!(small_blob.get_hash(TreeIndex(0)).unwrap(), remaining_hash);
    }

    #[rstest]
    fn test_delta_file_cache() {
        let mut seed = 0;
        let mut random = StdRng::seed_from_u64(37);
        let num_inserts = 500;

        let mut merkle_blob = MerkleBlob::new(Vec::new()).unwrap();
        let mut kv_ids: Vec<(KeyId, ValueId)> = Vec::new();
        let mut hashes: Vec<Hash> = Vec::new();

        let mut previous_merkle_blob = MerkleBlob::new(Vec::new()).unwrap();
        let mut prev_kv_ids: Vec<(KeyId, ValueId)> = Vec::new();
        let mut prev_hashes: Vec<Hash> = Vec::new();

        for _ in 0..num_inserts {
            seed += 1;
            let (key, value) = generate_kvid(seed);
            kv_ids.push((key, value));
            hashes.push(generate_hash(seed));

            let (key, value) = generate_kvid(num_inserts + seed);
            prev_kv_ids.push((key, value));
            prev_hashes.push(generate_hash(num_inserts + seed));
        }

        merkle_blob
            .batch_insert(zip(kv_ids, hashes).collect())
            .unwrap();
        merkle_blob.calculate_lazy_hashes().unwrap();

        previous_merkle_blob
            .batch_insert(zip(prev_kv_ids, prev_hashes).collect())
            .unwrap();
        previous_merkle_blob.calculate_lazy_hashes().unwrap();

        let dir_path = tempfile::tempdir().unwrap();
        let blob_path = dir_path.path().join("merkle_blob");
        merkle_blob.to_path(&blob_path).unwrap();
        let previous_blob_path = dir_path.path().join("previous_merkle_blob");
        previous_merkle_blob.to_path(&previous_blob_path).unwrap();

        let delta_cache_file = DeltaFileCache::new(&blob_path);
    }
}<|MERGE_RESOLUTION|>--- conflicted
+++ resolved
@@ -197,188 +197,10 @@
     Dirty(TreeIndex),
     #[error("key/value and hash collection lengths must match: {0:?} keys/values, {0:?} hashes")]
     UnmatchedKeysAndValues(usize, usize),
-}
-
-<<<<<<< HEAD
-create_errors!(
-    Error,
-    (
-        (
-            Io,
-            IoError,
-            "IO error: {0}",
-            (#[from]
-            std::io::Error)
-        ),
-        (
-            FailedLoadingMetadata,
-            FailedLoadingMetadataError,
-            "failed loading metadata: {0}",
-            (chia_traits::chia_error::Error)
-        ),
-        (
-            FailedLoadingNode,
-            FailedLoadingNodeError,
-            "failed loading node: {0}",
-            (chia_traits::chia_error::Error)
-        ),
-        (
-            InvalidBlobLength,
-            InvalidBlobLengthError,
-            "blob length must be a multiple of block count, found extra bytes: {0}",
-            (usize)
-        ),
-        (
-            KeyAlreadyPresent,
-            KeyAlreadyPresentError,
-            "key already present",
-            ()
-        ),
-        (
-            UnableToInsertAsRootOfNonEmptyTree,
-            UnableToInsertAsRootOfNonEmptyTreeError,
-            "requested insertion at root but tree not empty",
-            ()
-        ),
-        (
-            UnableToFindALeaf,
-            UnableToFindALeafError,
-            "unable to find a leaf",
-            ()
-        ),
-        (UnknownKey, UnknownKeyError, "unknown key: {0:?}", (KeyId)),
-        (
-            IntegrityKeyNotInCache,
-            IntegrityKeyNotInCacheError,
-            "key not in key to index cache: {0:?}",
-            (KeyId)
-        ),
-        (
-            IntegrityKeyToIndexCacheIndex,
-            IntegrityKeyToIndexCacheIndexError,
-            "key to index cache for {0:?} should be {1:?} got: {2:?}",
-            (KeyId, TreeIndex, TreeIndex)
-        ),
-        (
-            IntegrityParentChildMismatch,
-            IntegrityParentChildMismatchError,
-            "parent and child relationship mismatched: {0:?}",
-            (TreeIndex)
-        ),
-        (
-            IntegrityKeyToIndexCacheLength,
-            IntegrityKeyToIndexCacheLengthError,
-            "found {0:?} leaves but key to index cache length is: {1}",
-            (usize, usize)
-        ),
-        (
-            IntegrityLeafHashToIndexCacheLength,
-            IntegrityLeafHashToIndexCacheLengthError,
-            "found {0:?} leaves but leaf hash to index cache length is: {1}",
-            (usize, usize)
-        ),
-        (
-            IntegrityUnmatchedChildParentRelationships,
-            IntegrityUnmatchedChildParentRelationshipsError,
-            "unmatched parent -> child references found: {0}",
-            (usize)
-        ),
-        (
-            IntegrityTotalNodeCount,
-            IntegrityTotalNodeCountError,
-            "expected total node count {0:?} found: {1:?}",
-            (TreeIndex, usize)
-        ),
-        (
-            ZeroLengthSeedNotAllowed,
-            ZeroLengthSeedNotAllowedError,
-            "zero-length seed bytes not allowed",
-            ()
-        ),
-        (
-            NodeNotALeaf,
-            NodeNotALeafError,
-            "node not a leaf: {0:?}",
-            (InternalNode)
-        ),
-        (
-            Streaming,
-            StreamingError,
-            "from streamable: {0:?}",
-            (chia_traits::chia_error::Error)
-        ),
-        (
-            IndexIsNotAChild,
-            IndexIsNotAChildError,
-            "index not a child: {0}",
-            (TreeIndex)
-        ),
-        (CycleFound, CycleFoundError, "cycle found", ()),
-        (
-            BlockIndexOutOfBounds,
-            BlockIndexOutOfBoundsError,
-            "block index out of bounds: {0}",
-            (TreeIndex)
-        ),
-        (
-            LeafHashNotFound,
-            LeafHashNotFoundError,
-            "leaf hash not found: {0:?}",
-            (Hash)
-        ),
-        (
-            RootHashAndNodeListDisagreement,
-            RootHashAndNodeListDisagreementError,
-            "root hash and node list disagreement",
-            ()
-        ),
-        (
-            NodeHashNotInNodeMaps,
-            NodeHashNotInNodeMapsError,
-            "node hash not in nodes: {0:?}",
-            (Hash)
-        ),
-        (
-            MoveSourceIndexNotInUse,
-            MoveSourceIndexNotInUseError,
-            "move source index not in use: {0:?}",
-            (TreeIndex)
-        ),
-        (
-            MoveDestinationIndexNotInUse,
-            MoveDestinationIndexNotInUseError,
-            "move destination index not in use: {0:?}",
-            (TreeIndex)
-        ),
-        (
-            IncompleteInsertLocationParameters,
-            IncompleteInsertLocationParametersError,
-            "must specify neither or both of reference_kid and side",
-            ()
-        ),
-        (
-            Dirty,
-            DirtyError,
-            "hash is dirty for index: {0:?}",
-            (TreeIndex)
-        ),
-        (
-            UnmatchedKeysAndValues,
-            UnmatchedKeysAndValuesError,
-            "key/value and hash collection lengths must match: {0:?} keys/values, {0:?} hashes",
-            (usize, usize)
-        ),
-        (
-            HashNotFound,
-            HashNotFoundError,
-            "hash not found: {0:?}",
-            (Hash)
-        )
-    )
-);
-
-=======
->>>>>>> 346403bd
+    #[error("hash not found: {0:?}")]
+    HashNotFound(Hash),
+}
+
 // assumptions
 // - root is at index 0
 // - any case with no keys will have a zero length blob
