--- conflicted
+++ resolved
@@ -26,13 +26,9 @@
 use std::path::PathBuf;
 use thiserror::Error;
 
-<<<<<<< HEAD
 pub mod iterators;
 
-type TreeIndexType = u32;
-=======
 pub type TreeIndexType = u32;
->>>>>>> b7516095
 #[cfg_attr(
     feature = "py-bindings",
     pyclass(frozen),
