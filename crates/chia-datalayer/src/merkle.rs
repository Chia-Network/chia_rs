--- conflicted
+++ resolved
@@ -426,7 +426,6 @@
     Hash(Bytes32::new(hasher.finalize()))
 }
 
-<<<<<<< HEAD
 pub fn calculate_internal_hash(hash: &Hash, other_hash_side: Side, other_hash: &Hash) -> Hash {
     match other_hash_side {
         Side::Left => internal_hash(other_hash, hash),
@@ -434,10 +433,7 @@
     }
 }
 
-#[cfg_attr(feature = "py-bindings", pyclass(eq, eq_int))]
-=======
 #[cfg_attr(feature = "py-bindings", derive(PyJsonDict, PyStreamable))]
->>>>>>> b3524140
 #[repr(u8)]
 #[derive(Copy, Clone, Debug, Hash, Eq, PartialEq, Streamable)]
 pub enum Side {
