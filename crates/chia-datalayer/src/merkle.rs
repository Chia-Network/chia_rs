--- conflicted
+++ resolved
@@ -725,6 +725,7 @@
 struct BlockStatusCache {
     // TODO: would be nice for this to be deterministic ala a fifo set
     free_indexes: HashSet<TreeIndex>,
+    unwritten_nonfree_indexes: HashSet<TreeIndex>,
     key_to_index: HashMap<KeyId, TreeIndex>,
     leaf_hash_to_index: HashMap<Hash, TreeIndex>,
 }
@@ -738,6 +739,7 @@
         let maybe_index = self.free_indexes.iter().next().copied();
         if let Some(index) = maybe_index {
             self.free_indexes.remove(&index);
+            self.unwritten_nonfree_indexes.insert(index);
         }
 
         maybe_index
@@ -753,6 +755,11 @@
 
     fn index_is_free(&self, index: TreeIndex) -> bool {
         self.free_indexes.contains(&index)
+    }
+
+    fn index_is_unwritten(&self, index: TreeIndex) -> bool {
+        // TODO: check to make sure it is non-free, otherwise this doesn't mean much
+        self.unwritten_nonfree_indexes.contains(&index)
     }
 
     fn key_count(&self) -> usize {
@@ -783,10 +790,12 @@
 
     fn add_internal(&mut self, index: TreeIndex) {
         self.free_indexes.remove(&index);
+        self.unwritten_nonfree_indexes.take(&index);
     }
 
     fn add_leaf(&mut self, index: TreeIndex, leaf: LeafNode) {
         self.free_indexes.remove(&index);
+        self.unwritten_nonfree_indexes.take(&index);
 
         self.key_to_index.insert(leaf.key, index);
         self.leaf_hash_to_index.insert(leaf.hash, index);
@@ -816,15 +825,7 @@
 #[derive(Clone, Debug)]
 pub struct MerkleBlob {
     blob: Vec<u8>,
-<<<<<<< HEAD
     block_status_cache: BlockStatusCache,
-=======
-    // TODO: would be nice for this to be deterministic ala a fifo set
-    free_indexes: HashSet<TreeIndex>,
-    unwritten_nonfree_indexes: HashSet<TreeIndex>,
-    key_to_index: HashMap<KeyId, TreeIndex>,
-    leaf_hash_to_index: HashMap<Hash, TreeIndex>,
->>>>>>> dd853ee2
     // TODO: used by fuzzing, some cleaner way?  making it cfg-dependent is annoying with
     //       the type stubs
     pub check_integrity_on_drop: bool,
@@ -844,18 +845,12 @@
 
         let self_ = Self {
             blob,
-<<<<<<< HEAD
             block_status_cache: BlockStatusCache {
                 free_indexes,
+                unwritten_nonfree_indexes: HashSet::new(),
                 key_to_index,
                 leaf_hash_to_index,
             },
-=======
-            free_indexes,
-            unwritten_nonfree_indexes: HashSet::new(),
-            key_to_index,
-            leaf_hash_to_index,
->>>>>>> dd853ee2
             check_integrity_on_drop: true,
         };
 
@@ -1425,15 +1420,7 @@
                 //       the same index
                 index
             }
-<<<<<<< HEAD
             Some(new_index) => new_index,
-=======
-            Some(new_index) => {
-                self.free_indexes.remove(&new_index);
-                self.unwritten_nonfree_indexes.insert(new_index);
-                new_index
-            }
->>>>>>> dd853ee2
         }
     }
 
@@ -1513,12 +1500,8 @@
                 let old_block = self.get_block(index)?;
                 // TODO: should we be more careful about accidentally reading garbage like
                 //       from a freshly gotten index
-<<<<<<< HEAD
                 if !self.block_status_cache.index_is_free(index)
-=======
-                if !self.free_indexes.contains(&index)
-                    && !self.unwritten_nonfree_indexes.contains(&index)
->>>>>>> dd853ee2
+                    && !self.block_status_cache.index_is_unwritten(index)
                     && old_block.metadata.node_type == NodeType::Leaf
                 {
                     if let Node::Leaf(old_node) = old_block.node {
@@ -1529,20 +1512,10 @@
             }
         }
 
-<<<<<<< HEAD
         match block.node {
             Node::Leaf(leaf) => self.block_status_cache.add_leaf(index, leaf),
             Node::Internal(..) => self.block_status_cache.add_internal(index),
         }
-=======
-        if let Node::Leaf(ref node) = block.node {
-            self.key_to_index.insert(node.key, index);
-            self.leaf_hash_to_index.insert(node.hash, index);
-        };
-
-        self.free_indexes.take(&index);
-        self.unwritten_nonfree_indexes.take(&index);
->>>>>>> dd853ee2
 
         Ok(())
     }
@@ -3197,7 +3170,7 @@
     #[rstest]
     fn test_unwritten_nonfree_indexes(small_blob: MerkleBlob) {
         let key = KeyId(0x0001_0203_0405_0607);
-        let Some(index) = small_blob.key_to_index.get(&key).copied() else {
+        let Some(index) = small_blob.block_status_cache.get_index_by_key(key).copied() else {
             panic!("maybe the test key needs to be updated?")
         };
         let mut prepared_bytes = small_blob.blob.clone();
@@ -3212,6 +3185,6 @@
                 InsertLocation::Auto {},
             )
             .unwrap();
-        assert!(prepared_blob.key_to_index.contains_key(&key));
+        assert!(prepared_blob.block_status_cache.contains_key(key));
     }
 }