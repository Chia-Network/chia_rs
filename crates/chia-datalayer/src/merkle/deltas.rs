--- conflicted
+++ resolved
@@ -449,11 +449,7 @@
         let mut delta_reader = complete_delta_reader();
         let interested_hashes: HashSet<Hash> = delta_reader.nodes.keys().copied().collect();
 
-<<<<<<< HEAD
-        let (mut complete_blob, _) = delta_reader
-=======
-        let complete_blob = delta_reader
->>>>>>> 0ded7235
+        let mut complete_blob = delta_reader
             .create_merkle_blob_and_filter_unused_nodes(HASH_ZERO, &interested_hashes)
             .unwrap();
         complete_blob.check_integrity().unwrap();
