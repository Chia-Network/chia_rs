[toolchain]
<<<<<<< HEAD
channel = "1.85.0"
components = []
=======
channel = "1.85.0"
>>>>>>> 39582488
<|MERGE_RESOLUTION|>--- conflicted
+++ resolved
@@ -1,7 +1,2 @@
 [toolchain]
-<<<<<<< HEAD
-channel = "1.85.0"
-components = []
-=======
-channel = "1.85.0"
->>>>>>> 39582488
+channel = "1.85.0"