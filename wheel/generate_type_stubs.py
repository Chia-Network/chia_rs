from pathlib import Path
from typing import Optional, TextIO
from glob import glob

output_file = Path(__file__).parent.resolve() / "python" / "chia_rs" / "chia_rs.pyi"
crates_dir = Path(__file__).parent.parent.resolve() / "crates"
input_dir = crates_dir / "chia-protocol" / "src"

# enums are exposed to python as int
enums = set(
    ["NodeType", "ProtocolMessageTypes", "RejectStateReason", "MempoolRemoveReason"]
)


def transform_type(m: str) -> str:
    n, t = m.split(":")
    if "list[" in t:
        t = t.replace("list[", "Sequence[")
    elif "bytes32" == t.strip():
        t = " bytes"
    elif t.strip() in enums:
        t = " int"
    return f"{n}:{t}"


def print_class(
    file: TextIO,
    name: str,
    members: list[str],
    extra: Optional[list[str]] = None,
    martial_for_json_hint: Optional[str] = None,
    unmartial_from_json_hint: Optional[str] = None,
):
    def add_indent(x: str):
        return "\n    " + x

    if martial_for_json_hint is None:
        martial_for_json_hint = "dict[str, Any]"

    if unmartial_from_json_hint is None:
        unmartial_from_json_hint = martial_for_json_hint

    init_args = "".join([(",\n        " + transform_type(x)) for x in members])

    all_replace_parameters = []
    for m in members:
        replace_param_name, replace_type = m.split(":")
        if replace_param_name.startswith("a") and replace_param_name[1:].isnumeric():
            continue
        all_replace_parameters.append(
            f"{replace_param_name}: Union[{replace_type}, _Unspec] = _Unspec()"
        )

    if extra is not None:
        members.extend(extra)

    # TODO: could theoretically be detected from the use of #[streamable(subclass)]
    inheritable = name in ["SpendBundle"]

    # TODO: is __richcmp__ ever actually present?
    # def __richcmp__(self) -> Any: ...
    file.write(
        f"""
{"" if inheritable else "@final"}
class {name}:{"".join(map(add_indent, members))}
    def __init__(
        self{init_args}
    ) -> None: ...
    def __hash__(self) -> int: ...
    def __repr__(self) -> str: ...
    def __deepcopy__(self, memo: object) -> {name}: ...
    def __copy__(self) -> {name}: ...
    @classmethod
    def from_bytes(cls, blob: bytes) -> Self: ...
    @classmethod
    def from_bytes_unchecked(cls, blob: bytes) -> Self: ...
    @classmethod
    def parse_rust(cls, blob: ReadableBuffer, trusted: bool = False) -> tuple[Self, int]: ...
    def to_bytes(self) -> bytes: ...
    def __bytes__(self) -> bytes: ...
    def stream_to_bytes(self) -> bytes: ...
    def get_hash(self) -> bytes32: ...
    def to_json_dict(self) -> {martial_for_json_hint}: ...
    @classmethod
    def from_json_dict(cls, json_dict: {unmartial_from_json_hint}) -> Self: ...
"""
    )

    if len(all_replace_parameters) > 0:
        indent = ",\n        "
        file.write(
            f"""    def replace(self, *, {indent.join(all_replace_parameters)}) -> {name}: ...
"""
        )


def rust_type_to_python(t: str) -> str:
    ret = (
        t.replace("<", "[")
        .replace(">", "]")
        .replace("(", "tuple[")
        .replace(")", "]")
        .replace("Vec", "list")
        .replace("Option", "Optional")
        .replace("Bytes", "bytes")
        .replace("String", "str")
        .replace("u8", "uint8")
        .replace("u16", "uint16")
        .replace("u32", "uint32")
        .replace("u64", "uint64")
        .replace("u128", "uint128")
        .replace("i8", "int8")
        .replace("i16", "int16")
        .replace("i32", "int32")
        .replace("i64", "int64")
        .replace("i128", "int128")
        .strip()
    )
    if ret in enums:
        ret = "int"
    return ret


def parse_rust_source(filename: str, upper_case: bool) -> list[tuple[str, list[str]]]:
    ret: list[tuple[str, list[str]]] = []
    in_struct: Optional[str] = None
    members: list[str] = []
    with open(filename) as f:
        for line in f:
            if not in_struct:
                if line.startswith("pub struct ") and "{" in line:
                    in_struct = line.split("pub struct ")[1].split("{")[0].strip()
                elif line.startswith("streamable_struct!") and "{" in line:
                    in_struct, line = line.split("(")[1].split("{")
                    in_struct = in_struct.strip()
                elif line.startswith("message_struct!") and "{" in line:
                    in_struct, line = line.split("(")[1].split("{")
                    in_struct = in_struct.strip()
                elif line.startswith("pub struct ") and "(" in line and ");" in line:
                    name = line.split("pub struct ")[1].split("(")[0].strip()
                    rust_args = line.split("(")[1].split(");")[0]
                    args = []
                    for idx, rust_type in enumerate(rust_args.split(",")):
                        py_type = rust_type_to_python(rust_type)
                        args.append(f"a{idx}: {py_type}")
                    ret.append((name, args))
                    continue
                else:
                    continue

            # we're parsing members
            # ignore macros
            if line.strip().startswith("#"):
                continue

            # a field
            if ":" in line and "///" not in line:
                name, rust_type = line.split("//")[0].strip().split(":")
                # members are separated by , in rust. Strip that off
                try:
                    rust_type, line = rust_type.rsplit(",", 1)
                except:
                    rust_type, line = rust_type.rsplit("}", 1)
                    line = "}" + line
                py_type = rust_type_to_python(rust_type)
                members.append(f"{name.upper() if upper_case else name}: {py_type}")

            # did we reach the end?
            if "}" in line:
                ret.append((in_struct, members))
                members = []
                in_struct = None
                continue

    assert in_struct is None
    return ret


extra_members = {
    "Coin": [
        "def name(self) -> bytes32: ...",
    ],
    "ClassgroupElement": [
        "@staticmethod\n    def create(bytes) -> ClassgroupElement: ...",
        "@staticmethod\n    def get_default_element() -> ClassgroupElement: ...",
        "@staticmethod\n    def get_size() -> int: ...",
    ],
    "UnfinishedBlock": [
        "prev_header_hash: bytes32",
        "partial_hash: bytes32",
        "def is_transaction_block(self) -> bool: ...",
        "total_iters: uint128",
    ],
    "FullBlock": [
        "prev_header_hash: bytes32",
        "header_hash: bytes32",
        "def is_transaction_block(self) -> bool: ...",
        "total_iters: uint128",
        "height: uint32",
        "weight: uint128",
        "def get_included_reward_coins(self) -> list[Coin]: ...",
        "def is_fully_compactified(self) -> bool: ...",
    ],
    "HeaderBlock": [
        "prev_header_hash: bytes32",
        "prev_hash: bytes32",
        "height: uint32",
        "weight: uint128",
        "header_hash: bytes32",
        "total_iters: uint128",
        "log_string: str",
        "is_transaction_block: bool",
        "first_in_sub_slot: bool",
    ],
    "UnfinishedHeaderBlock": [
        "prev_header_hash: bytes32",
        "header_hash: bytes32",
        "total_iters: uint128",
    ],
    "RewardChainBlock": [
        "def get_unfinished(self) -> RewardChainBlockUnfinished: ...",
    ],
    "SubSlotData": [
        "def is_end_of_slot(self) -> bool: ...",
        "def is_challenge(self) -> bool: ...",
    ],
    "Program": [
        "def get_tree_hash(self) -> bytes32: ...",
        "@staticmethod\n    def default() -> Program: ...",
        "@staticmethod\n    def fromhex(h: str) -> Program: ...",
        "def run_mempool_with_cost(self, max_cost: int, args: object) -> tuple[int, ChiaProgram]: ...",
        "def run_with_cost(self, max_cost: int, args: object) -> tuple[int, ChiaProgram]: ...",
        "def _run(self, max_cost: int, flags: int, args: object) -> tuple[int, ChiaProgram]: ...",
        "@staticmethod\n    def to(o: object) -> Program: ...",
        "@staticmethod\n    def from_program(p: ChiaProgram) -> Program: ...",
        "def to_program(self) -> ChiaProgram: ...",
        "def uncurry(self) -> tuple[ChiaProgram, ChiaProgram]: ...",
    ],
    "SpendBundle": [
        "@classmethod\n    def aggregate(cls, spend_bundles: list[SpendBundle]) -> Self: ...",
        "def name(self) -> bytes32: ...",
        "def removals(self) -> list[Coin]: ...",
        "def additions(self) -> list[Coin]: ...",
    ],
    "BlockRecord": [
        "is_transaction_block: bool",
        "first_in_sub_slot: bool",
        "def is_challenge_block(self, constants: ConsensusConstants) -> bool: ...",
        "def sp_sub_slot_total_iters(self, constants: ConsensusConstants) -> uint128: ...",
        "def ip_sub_slot_total_iters(self, constants: ConsensusConstants) -> uint128: ...",
        "def sp_iters(self, constants: ConsensusConstants) -> uint64: ...",
        "def ip_iters(self, constants: ConsensusConstants) -> uint64: ...",
        "def sp_total_iters(self, constants: ConsensusConstants) -> uint128: ...",
    ],
}

classes = []
for filepath in sorted(glob(str(input_dir / "*.rs"))):
    if filepath.endswith("bytes.rs") or filepath.endswith("lazy_node.rs"):
        continue
    classes.extend(parse_rust_source(filepath, upper_case=False))

classes.extend(
    parse_rust_source(
        str(crates_dir / "chia-consensus" / "src" / "consensus_constants.rs"),
        upper_case=True,
    )
)

with open(output_file, "w") as file:
    file.write(
        """
#
# this file is generated by generate_type_stubs.py
#

from typing import Mapping, Optional, Sequence, Union, Any, ClassVar, final
from .sized_bytes import bytes32, bytes100
from .sized_ints import uint8, uint16, uint32, uint64, uint128, int8, int16, int32, int64
from typing_extensions import Self
from chia.types.blockchain_format.program import Program as ChiaProgram

ReadableBuffer = Union[bytes, bytearray, memoryview]

class _Unspec:
    pass

def solution_generator(spends: Sequence[tuple[Coin, bytes, bytes]]) -> bytes: ...
def solution_generator_backrefs(spends: Sequence[tuple[Coin, bytes, bytes]]) -> bytes: ...

def compute_merkle_set_root(values: Sequence[bytes]) -> bytes: ...

def supports_fast_forward(spend: CoinSpend) -> bool : ...
def fast_forward_singleton(spend: CoinSpend, new_coin: Coin, new_parent: Coin) -> bytes: ...

def run_block_generator(
    program: ReadableBuffer, block_refs: list[ReadableBuffer], max_cost: int, flags: int, signature: G2Element, bls_cache: Optional[BLSCache], constants: ConsensusConstants
) -> tuple[Optional[int], Optional[SpendBundleConditions]]: ...

def run_block_generator2(
    program: ReadableBuffer, block_refs: list[ReadableBuffer], max_cost: int, flags: int, signature: G2Element, bls_cache: Optional[BLSCache], constants: ConsensusConstants
) -> tuple[Optional[int], Optional[SpendBundleConditions]]: ...

def additions_and_removals(
    program: ReadableBuffer, block_refs: list[ReadableBuffer], flags: int, constants: ConsensusConstants
) -> tuple[list[tuple[Coin, Optional[bytes]]], list[Coin]]: ...

def confirm_included_already_hashed(
    root: bytes32,
    item: bytes32,
    proof: bytes,
) -> bool: ...

def confirm_not_included_already_hashed(
    root: bytes32,
    item: bytes32,
    proof: bytes,
) -> bool: ...

def validate_clvm_and_signature(
    new_spend: SpendBundle,
    max_cost: int,
    constants: ConsensusConstants,
    peak_height: int,
) -> tuple[SpendBundleConditions, list[tuple[bytes32, GTElement]], float]: ...

def get_conditions_from_spendbundle(
    spend_bundle: SpendBundle,
    max_cost: int,
    constants: ConsensusConstants,
    height: int,
) -> SpendBundleConditions: ...

def get_flags_for_height_and_constants(
    height: int,
    constants: ConsensusConstants
) -> int: ...


NO_UNKNOWN_CONDS: int = ...
STRICT_ARGS_COUNT: int = ...
LIMIT_HEAP: int = ...
ENABLE_KECCAK: int = ...
ENABLE_KECCAK_OPS_OUTSIDE_GUARD: int = ...
MEMPOOL_MODE: int = ...
ALLOW_BACKREFS: int = ...
DONT_VALIDATE_SIGNATURE: int = ...

ELIGIBLE_FOR_DEDUP: int = ...
ELIGIBLE_FOR_FF: int = ...

NO_UNKNOWN_OPS: int = ...

def run_chia_program(
    program: bytes, args: bytes, max_cost: int, flags: int
) -> tuple[int, LazyNode]: ...

@final
class LazyNode:
    pair: Optional[tuple[LazyNode, LazyNode]]
    atom: Optional[bytes]

def serialized_length(program: ReadableBuffer) -> int: ...
def tree_hash(blob: ReadableBuffer) -> bytes32: ...
def get_puzzle_and_solution_for_coin(program: ReadableBuffer, args: ReadableBuffer, max_cost: int, find_parent: bytes32, find_amount: int, find_ph: bytes32, flags: int) -> tuple[bytes, bytes]: ...
def get_puzzle_and_solution_for_coin2(generator: Program, block_refs: list[ReadableBuffer], max_cost: int, find_coin: Coin, flags: int) -> tuple[Program, Program]: ...

@final
class BLSCache:
    def __init__(self, cache_size: Optional[int] = 50000) -> None: ...
    def len(self) -> int: ...
    def aggregate_verify(self, pks: list[G1Element], msgs: list[bytes], sig: G2Element) -> bool: ...
    def items(self) -> list[tuple[bytes, GTElement]]: ...
    def update(self, other: Sequence[tuple[bytes, GTElement]]) -> None: ...
    def evict(self, pks: list[G1Element], msgs: list[bytes]) -> None: ...

@final
class AugSchemeMPL:
    @staticmethod
    def sign(pk: PrivateKey, msg: bytes, prepend_pk: Optional[G1Element] = None) -> G2Element: ...
    @staticmethod
    def aggregate(sigs: Sequence[G2Element]) -> G2Element: ...
    @staticmethod
    def verify(pk: G1Element, msg: bytes, sig: G2Element) -> bool: ...
    @staticmethod
    def aggregate_verify(pks: Sequence[G1Element], msgs: Sequence[bytes], sig: G2Element) -> bool: ...
    @staticmethod
    def key_gen(seed: bytes) -> PrivateKey: ...
    @staticmethod
    def g2_from_message(msg: bytes) -> G2Element: ...
    @staticmethod
    def derive_child_sk(sk: PrivateKey, index: int) -> PrivateKey: ...
    @staticmethod
    def derive_child_sk_unhardened(sk: PrivateKey, index: int) -> PrivateKey: ...
    @staticmethod
    def derive_child_pk_unhardened(pk: G1Element, index: int) -> G1Element: ...


@final
<<<<<<< HEAD
class InternalNode:
    @property
    def parent(self) -> Optional[uint32]: ...
    @property
    def hash(self) -> bytes: ...

    @property
    def left(self) -> uint32: ...
    @property
    def right(self) -> uint32: ...


@final
class LeafNode:
    @property
    def parent(self) -> Optional[uint32]: ...
    @property
    def hash(self) -> bytes: ...

    @property
    def key(self) -> int64: ...
    @property
    def value(self) -> int64: ...

DATA_SIZE: int
BLOCK_SIZE: int
METADATA_SIZE: int

@final
class MerkleBlob:
    @property
    def blob(self) -> bytearray: ...
    @property
    def free_indexes(self) -> set[uint32]: ...
    @property
    def key_to_index(self) -> Mapping[int64, uint32]: ...
    @property
    def check_integrity_on_drop(self) -> bool: ...

    def __init__(
        self,
        blob: bytes,
    ) -> None: ...

    def insert(self, key: int64, value: int64, hash: bytes32, reference_kid: Optional[int64] = None, side: Optional[uint8] = None) -> None: ...
    def delete(self, key: int64) -> None: ...
    def get_raw_node(self, index: uint32) -> Union[InternalNode, LeafNode]: ...
    def calculate_lazy_hashes(self) -> None: ...
    def get_lineage_with_indexes(self, index: uint32) -> list[tuple[uint32, Union[InternalNode, LeafNode]]]:...
    def get_nodes_with_indexes(self) -> list[tuple[uint32, Union[InternalNode, LeafNode]]]: ...
    def empty(self) -> bool: ...
    def get_root_hash(self) -> bytes32: ...
    def batch_insert(self, keys_values: list[tuple[int64, int64]], hashes: list[bytes32]): ...
    def get_hash_at_index(self, index: uint32): ...

    def __len__(self) -> int: ...

@final
=======
>>>>>>> 0f420db6
class MerkleSet:
    def get_root(self) -> bytes32: ...
    def is_included_already_hashed(self, included_leaf: bytes32) -> tuple[bool, bytes]: ...
    def __init__(
        self,
        leafs: list[bytes32],
    ) -> None: ...
"""
    )

    print_class(
        file,
        "G1Element",
        [],
        [
            "SIZE: ClassVar[int] = ...",
            "def __new__(cls) -> G1Element: ...",
            "def get_fingerprint(self) -> int: ...",
            "def verify(self, signature: G2Element, msg: bytes) -> bool: ...",
            "def pair(self, other: G2Element) -> GTElement: ...",
            "@staticmethod",
            "def generator() -> G1Element: ...",
            "def __str__(self) -> str: ...",
            "def __add__(self, other: G1Element) -> G1Element: ...",
            "def __iadd__(self, other: G1Element) -> G1Element: ...",
            "def derive_unhardened(self, idx: int) -> G1Element: ...",
        ],
        martial_for_json_hint="str",
        unmartial_from_json_hint="Union[str, bytes]",
    )
    print_class(
        file,
        "G2Element",
        [],
        [
            "SIZE: ClassVar[int] = ...",
            "def __new__(cls) -> G2Element: ...",
            "def pair(self, other: G1Element) -> GTElement: ...",
            "@staticmethod",
            "def generator() -> G2Element: ...",
            "def __str__(self) -> str: ...",
            "def __add__(self, other: G2Element) -> G2Element: ...",
            "def __iadd__(self, other: G2Element) -> G2Element: ...",
        ],
        martial_for_json_hint="str",
        unmartial_from_json_hint="Union[str, bytes]",
    )
    print_class(
        file,
        "GTElement",
        [],
        [
            "SIZE: ClassVar[int] = ...",
            "def __str__(self) -> str: ...",
            "def __mul__(self, rhs: GTElement) -> GTElement: ...",
            "def __imul__(self, rhs: GTElement) -> GTElement : ...",
        ],
        martial_for_json_hint="str",
    )
    print_class(
        file,
        "PrivateKey",
        [],
        [
            "PRIVATE_KEY_SIZE: ClassVar[int] = ...",
            "def sign(self, msg: bytes, final_pk: Optional[G1Element] = None) -> G2Element: ...",
            "def get_g1(self) -> G1Element: ...",
            "def __str__(self) -> str: ...",
            "def public_key(self) -> G1Element: ...",
            "def derive_hardened(self, idx: int) -> PrivateKey: ...",
            "def derive_unhardened(self, idx: int) -> PrivateKey: ...",
            "@staticmethod",
            "def from_seed(seed: bytes) -> PrivateKey: ...",
        ],
        martial_for_json_hint="str",
    )

    print_class(
        file,
        "SpendConditions",
        [
            "coin_id: bytes",
            "parent_id: bytes",
            "puzzle_hash: bytes",
            "coin_amount: int",
            "height_relative: Optional[int]",
            "seconds_relative: Optional[int]",
            "before_height_relative: Optional[int]",
            "before_seconds_relative: Optional[int]",
            "birth_height: Optional[int]",
            "birth_seconds: Optional[int]",
            "create_coin: list[tuple[bytes, int, Optional[bytes]]]",
            "agg_sig_me: list[tuple[G1Element, bytes]]",
            "agg_sig_parent: list[tuple[G1Element, bytes]]",
            "agg_sig_puzzle: list[tuple[G1Element, bytes]]",
            "agg_sig_amount: list[tuple[G1Element, bytes]]",
            "agg_sig_puzzle_amount: list[tuple[G1Element, bytes]]",
            "agg_sig_parent_amount: list[tuple[G1Element, bytes]]",
            "agg_sig_parent_puzzle: list[tuple[G1Element, bytes]]",
            "flags: int",
        ],
    )

    print_class(
        file,
        "SpendBundleConditions",
        [
            "spends: list[SpendConditions]",
            "reserve_fee: int",
            "height_absolute: int",
            "seconds_absolute: int",
            "before_height_absolute: Optional[int]",
            "before_seconds_absolute: Optional[int]",
            "agg_sig_unsafe: list[tuple[G1Element, bytes]]",
            "cost: int",
            "removal_amount: int",
            "addition_amount: int",
            "validated_signature: bool",
        ],
    )

    for item in classes:
        # TODO: adjust the system to provide this control via more paths
        martial_for_json_hint = None
        if item[0] == "Program":
            martial_for_json_hint = "str"

        print_class(
            file,
            item[0],
            item[1],
            extra_members.get(item[0]),
            martial_for_json_hint=martial_for_json_hint,
        )<|MERGE_RESOLUTION|>--- conflicted
+++ resolved
@@ -397,67 +397,6 @@
 
 
 @final
-<<<<<<< HEAD
-class InternalNode:
-    @property
-    def parent(self) -> Optional[uint32]: ...
-    @property
-    def hash(self) -> bytes: ...
-
-    @property
-    def left(self) -> uint32: ...
-    @property
-    def right(self) -> uint32: ...
-
-
-@final
-class LeafNode:
-    @property
-    def parent(self) -> Optional[uint32]: ...
-    @property
-    def hash(self) -> bytes: ...
-
-    @property
-    def key(self) -> int64: ...
-    @property
-    def value(self) -> int64: ...
-
-DATA_SIZE: int
-BLOCK_SIZE: int
-METADATA_SIZE: int
-
-@final
-class MerkleBlob:
-    @property
-    def blob(self) -> bytearray: ...
-    @property
-    def free_indexes(self) -> set[uint32]: ...
-    @property
-    def key_to_index(self) -> Mapping[int64, uint32]: ...
-    @property
-    def check_integrity_on_drop(self) -> bool: ...
-
-    def __init__(
-        self,
-        blob: bytes,
-    ) -> None: ...
-
-    def insert(self, key: int64, value: int64, hash: bytes32, reference_kid: Optional[int64] = None, side: Optional[uint8] = None) -> None: ...
-    def delete(self, key: int64) -> None: ...
-    def get_raw_node(self, index: uint32) -> Union[InternalNode, LeafNode]: ...
-    def calculate_lazy_hashes(self) -> None: ...
-    def get_lineage_with_indexes(self, index: uint32) -> list[tuple[uint32, Union[InternalNode, LeafNode]]]:...
-    def get_nodes_with_indexes(self) -> list[tuple[uint32, Union[InternalNode, LeafNode]]]: ...
-    def empty(self) -> bool: ...
-    def get_root_hash(self) -> bytes32: ...
-    def batch_insert(self, keys_values: list[tuple[int64, int64]], hashes: list[bytes32]): ...
-    def get_hash_at_index(self, index: uint32): ...
-
-    def __len__(self) -> int: ...
-
-@final
-=======
->>>>>>> 0f420db6
 class MerkleSet:
     def get_root(self) -> bytes32: ...
     def is_included_already_hashed(self, included_leaf: bytes32) -> tuple[bool, bytes]: ...
