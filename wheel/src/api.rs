--- conflicted
+++ resolved
@@ -646,14 +646,11 @@
     datalayer.add_class::<MerkleBlob>()?;
     datalayer.add_class::<InternalNode>()?;
     datalayer.add_class::<LeafNode>()?;
-<<<<<<< HEAD
-    datalayer.add_class::<ProofOfInclusionLayer>()?;
-    datalayer.add_class::<ProofOfInclusion>()?;
-=======
     datalayer.add_class::<KeyId>()?;
     datalayer.add_class::<ValueId>()?;
     datalayer.add_class::<TreeIndex>()?;
->>>>>>> b3524140
+    datalayer.add_class::<ProofOfInclusionLayer>()?;
+    datalayer.add_class::<ProofOfInclusion>()?;
 
     datalayer.add("BLOCK_SIZE", BLOCK_SIZE)?;
     datalayer.add("DATA_SIZE", DATA_SIZE)?;
