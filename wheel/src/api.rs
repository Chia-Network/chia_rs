use crate::run_generator::{
    additions_and_removals, py_to_slice, run_block_generator, run_block_generator2,
};
use chia_consensus::allocator::make_allocator;
use chia_consensus::consensus_constants::ConsensusConstants;
use chia_consensus::gen::flags::{
    ALLOW_BACKREFS, DONT_VALIDATE_SIGNATURE, MEMPOOL_MODE, NO_UNKNOWN_CONDS, STRICT_ARGS_COUNT,
};
use chia_consensus::gen::owned_conditions::{OwnedSpendBundleConditions, OwnedSpendConditions};
use chia_consensus::gen::run_block_generator::setup_generator_args;
use chia_consensus::gen::solution_generator::solution_generator as native_solution_generator;
use chia_consensus::gen::solution_generator::solution_generator_backrefs as native_solution_generator_backrefs;
use chia_consensus::merkle_set::compute_merkle_set_root as compute_merkle_root_impl;
use chia_consensus::merkle_tree::{validate_merkle_proof, MerkleSet};
use chia_consensus::spendbundle_conditions::get_conditions_from_spendbundle;
use chia_consensus::spendbundle_validation::{
    get_flags_for_height_and_constants, validate_clvm_and_signature,
};
use chia_protocol::{
    BlockRecord, Bytes32, ChallengeBlockInfo, ChallengeChainSubSlot, ClassgroupElement, Coin,
    CoinSpend, CoinState, CoinStateFilters, CoinStateUpdate, EndOfSubSlotBundle, FeeEstimate,
    FeeEstimateGroup, FeeRate, Foliage, FoliageBlockData, FoliageTransactionBlock, FullBlock,
    Handshake, HeaderBlock, InfusedChallengeChainSubSlot, LazyNode, MempoolItemsAdded,
    MempoolItemsRemoved, Message, NewCompactVDF, NewPeak, NewPeakWallet,
    NewSignagePointOrEndOfSubSlot, NewTransaction, NewUnfinishedBlock, NewUnfinishedBlock2,
    PoolTarget, Program, ProofBlockHeader, ProofOfSpace, PuzzleSolutionResponse, RecentChainData,
    RegisterForCoinUpdates, RegisterForPhUpdates, RejectAdditionsRequest, RejectBlock,
    RejectBlockHeaders, RejectBlocks, RejectCoinState, RejectHeaderBlocks, RejectHeaderRequest,
    RejectPuzzleSolution, RejectPuzzleState, RejectRemovalsRequest, RemovedMempoolItem,
    RequestAdditions, RequestBlock, RequestBlockHeader, RequestBlockHeaders, RequestBlocks,
    RequestChildren, RequestCoinState, RequestCompactVDF, RequestCostInfo, RequestFeeEstimates,
    RequestHeaderBlocks, RequestMempoolTransactions, RequestPeers, RequestProofOfWeight,
    RequestPuzzleSolution, RequestPuzzleState, RequestRemovals, RequestRemoveCoinSubscriptions,
    RequestRemovePuzzleSubscriptions, RequestSesInfo, RequestSignagePointOrEndOfSubSlot,
    RequestTransaction, RequestUnfinishedBlock, RequestUnfinishedBlock2, RespondAdditions,
    RespondBlock, RespondBlockHeader, RespondBlockHeaders, RespondBlocks, RespondChildren,
    RespondCoinState, RespondCompactVDF, RespondCostInfo, RespondEndOfSubSlot, RespondFeeEstimates,
    RespondHeaderBlocks, RespondPeers, RespondProofOfWeight, RespondPuzzleSolution,
    RespondPuzzleState, RespondRemovals, RespondRemoveCoinSubscriptions,
    RespondRemovePuzzleSubscriptions, RespondSesInfo, RespondSignagePoint, RespondToCoinUpdates,
    RespondToPhUpdates, RespondTransaction, RespondUnfinishedBlock, RewardChainBlock,
    RewardChainBlockUnfinished, RewardChainSubSlot, SendTransaction, SpendBundle,
    SubEpochChallengeSegment, SubEpochData, SubEpochSegments, SubEpochSummary, SubSlotData,
    SubSlotProofs, TimestampedPeerInfo, TransactionAck, TransactionsInfo, UnfinishedBlock,
    UnfinishedHeaderBlock, VDFInfo, VDFProof, WeightProof,
};
use chia_traits::ChiaToPython;
use clvm_utils::tree_hash_from_bytes;
use clvmr::chia_dialect::{ENABLE_KECCAK, ENABLE_KECCAK_OPS_OUTSIDE_GUARD};
use clvmr::{LIMIT_HEAP, NO_UNKNOWN_OPS};
use pyo3::buffer::PyBuffer;
use pyo3::exceptions::{PyRuntimeError, PyTypeError, PyValueError};
use pyo3::prelude::*;
use pyo3::pybacked::PyBackedBytes;
use pyo3::types::PyBytes;
use pyo3::types::PyList;
use pyo3::types::PyTuple;
use pyo3::wrap_pyfunction;
use std::collections::HashSet;
use std::iter::zip;

use crate::run_program::{run_chia_program, serialized_length};

use chia_consensus::fast_forward::fast_forward_singleton as native_ff;
use chia_consensus::gen::get_puzzle_and_solution::get_puzzle_and_solution_for_coin as parse_puzzle_solution;
use chia_consensus::gen::validation_error::ValidationErr;
use clvmr::allocator::NodePtr;
use clvmr::cost::Cost;
use clvmr::reduction::EvalErr;
use clvmr::reduction::Reduction;
use clvmr::run_program;
use clvmr::serde::node_to_bytes;
use clvmr::serde::{node_from_bytes, node_from_bytes_backrefs, node_from_bytes_backrefs_record};
use clvmr::ChiaDialect;

use chia_bls::{
    hash_to_g2 as native_hash_to_g2, BlsCache, DerivableKey, GTElement, PublicKey, SecretKey,
    Signature,
};

use chia_datalayer::{InternalNode, LeafNode, MerkleBlob, BLOCK_SIZE, DATA_SIZE, METADATA_SIZE};

#[pyfunction]
pub fn compute_merkle_set_root<'p>(
    py: Python<'p>,
    values: Vec<Bound<'p, PyBytes>>,
) -> PyResult<Bound<'p, PyBytes>> {
    let mut buffer = Vec::<[u8; 32]>::with_capacity(values.len());
    for b in values {
        use pyo3::types::PyBytesMethods;
        buffer.push(b.as_bytes().try_into()?);
    }
    Ok(PyBytes::new(py, &compute_merkle_root_impl(&mut buffer)))
}

#[pyfunction]
pub fn confirm_included_already_hashed(
    root: Bytes32,
    item: Bytes32,
    proof: &[u8],
) -> PyResult<bool> {
    validate_merkle_proof(proof, (&item).into(), (&root).into())
        .map_err(|_| PyValueError::new_err("Invalid proof"))
}

#[pyfunction]
pub fn confirm_not_included_already_hashed(
    root: Bytes32,
    item: Bytes32,
    proof: &[u8],
) -> PyResult<bool> {
    validate_merkle_proof(proof, (&item).into(), (&root).into())
        .map_err(|_| PyValueError::new_err("Invalid proof"))
        .map(|r| !r)
}

#[pyfunction]
pub fn tree_hash<'a>(py: Python<'a>, blob: PyBuffer<u8>) -> PyResult<Bound<'a, PyAny>> {
    let slice = py_to_slice::<'a>(blob);
    ChiaToPython::to_python(&Bytes32::from(&tree_hash_from_bytes(slice)?.into()), py)
}

// there is an updated version of this function that doesn't require serializing
// and deserializing the generator and arguments.
#[allow(clippy::too_many_arguments)]
#[pyfunction]
pub fn get_puzzle_and_solution_for_coin<'a>(
    py: Python<'a>,
    program: PyBuffer<u8>,
    args: PyBuffer<u8>,
    max_cost: Cost,
    find_parent: Bytes32,
    find_amount: u64,
    find_ph: Bytes32,
    flags: u32,
) -> PyResult<(Bound<'a, PyBytes>, Bound<'a, PyBytes>)> {
    let mut allocator = make_allocator(LIMIT_HEAP);

    let program = py_to_slice::<'a>(program);
    let args = py_to_slice::<'a>(args);

    let deserialize = if (flags & ALLOW_BACKREFS) != 0 {
        node_from_bytes_backrefs
    } else {
        node_from_bytes
    };
    let program = deserialize(&mut allocator, program)?;
    let args = deserialize(&mut allocator, args)?;
    let dialect = &ChiaDialect::new(flags);

    let (puzzle, solution) = py
        .allow_threads(|| -> Result<(NodePtr, NodePtr), EvalErr> {
            let Reduction(_cost, result) =
                run_program(&mut allocator, dialect, program, args, max_cost)?;
            match parse_puzzle_solution(
                &allocator,
                result,
                &HashSet::new(),
                &Coin::new(find_parent, find_ph, find_amount),
            ) {
                Err(ValidationErr(n, _)) => Err(EvalErr(n, "coin not found".to_string())),
                Ok(pair) => Ok(pair),
            }
        })
        .map_err(|e| {
            let blob = node_to_bytes(&allocator, e.0).ok().map(hex::encode);
            PyValueError::new_err((e.1, blob))
        })?;

    // keep serializing normally, until wallets support backrefs
    let serialize = node_to_bytes;
    /*
        let serialize = if (flags & ALLOW_BACKREFS) != 0 {
            node_to_bytes_backrefs
        } else {
            node_to_bytes
        };
    */
    Ok((
        PyBytes::new(py, &serialize(&allocator, puzzle)?),
        PyBytes::new(py, &serialize(&allocator, solution)?),
    ))
}

// This is a new version of get_puzzle_and_solution_for_coin() which uses the
// right types for generator, blocks_refs and the return value.
// The old version was written when Program was a python type had to be
// serialized to bytes through rust boundary.
#[allow(clippy::too_many_arguments)]
#[pyfunction]
pub fn get_puzzle_and_solution_for_coin2<'a>(
    py: Python<'a>,
    generator: &Program,
    block_refs: &Bound<'a, PyList>,
    max_cost: Cost,
    find_coin: &Coin,
    flags: u32,
) -> PyResult<(Program, Program)> {
    let mut allocator = make_allocator(LIMIT_HEAP);

    let refs = block_refs.into_iter().map(|b| {
        let buf = b
            .extract::<PyBuffer<u8>>()
            .expect("block_refs should be a list of buffers");
        py_to_slice::<'a>(buf)
    });

    let (generator, backrefs) =
        node_from_bytes_backrefs_record(&mut allocator, generator.as_ref())?;
    let args = setup_generator_args(&mut allocator, refs)?;
    let dialect = &ChiaDialect::new(flags);

    let (puzzle, solution) = py
        .allow_threads(|| -> Result<(NodePtr, NodePtr), EvalErr> {
            let Reduction(_cost, result) =
                run_program(&mut allocator, dialect, generator, args, max_cost)?;
            match parse_puzzle_solution(&allocator, result, &backrefs, find_coin) {
                Err(ValidationErr(n, _)) => Err(EvalErr(n, "coin not found".to_string())),
                Ok(pair) => Ok(pair),
            }
        })
        .map_err(|e| {
            let blob = node_to_bytes(&allocator, e.0).ok().map(hex::encode);
            PyValueError::new_err((e.1, blob))
        })?;

    // keep serializing normally, until wallets support backrefs
    Ok((
        node_to_bytes(&allocator, puzzle)?.into(),
        node_to_bytes(&allocator, solution)?.into(),
    ))
}

// this is like a CoinSpend but with references to the puzzle and solution,
// rather than owning them
type CoinSpendRef = (Coin, PyBackedBytes, PyBackedBytes);

fn convert_list_of_tuples(spends: &Bound<'_, PyAny>) -> PyResult<Vec<CoinSpendRef>> {
    let mut native_spends = Vec::<CoinSpendRef>::new();
    for s in spends.try_iter()? {
        let s = s?;
        let tuple = s.downcast::<PyTuple>()?;
        let coin = tuple.get_item(0)?.extract::<Coin>()?;
        let puzzle = tuple.get_item(1)?.extract::<PyBackedBytes>()?;
        let solution = tuple.get_item(2)?.extract::<PyBackedBytes>()?;
        native_spends.push((coin, puzzle, solution));
    }
    Ok(native_spends)
}

#[pyfunction]
fn solution_generator<'p>(
    py: Python<'p>,
    spends: &Bound<'_, PyAny>,
) -> PyResult<Bound<'p, PyBytes>> {
    let spends = convert_list_of_tuples(spends)?;
    Ok(PyBytes::new(py, &native_solution_generator(spends)?))
}

#[pyfunction]
fn solution_generator_backrefs<'p>(
    py: Python<'p>,
    spends: &Bound<'_, PyAny>,
) -> PyResult<Bound<'p, PyBytes>> {
    let spends = convert_list_of_tuples(spends)?;
    Ok(PyBytes::new(
        py,
        &native_solution_generator_backrefs(spends)?,
    ))
}

#[pyclass]
struct AugSchemeMPL {}

#[pymethods]
impl AugSchemeMPL {
    #[staticmethod]
    #[pyo3(signature = (pk,msg,prepend_pk=None))]
    pub fn sign(pk: &SecretKey, msg: &[u8], prepend_pk: Option<&PublicKey>) -> Signature {
        match prepend_pk {
            Some(prefix) => {
                let mut aug_msg = prefix.to_bytes().to_vec();
                aug_msg.extend_from_slice(msg);
                chia_bls::sign_raw(pk, aug_msg)
            }
            None => chia_bls::sign(pk, msg),
        }
    }

    #[staticmethod]
    pub fn aggregate(sigs: &Bound<'_, PyList>) -> PyResult<Signature> {
        let mut ret = Signature::default();
        for p2 in sigs {
            ret += &p2.extract::<Signature>()?;
        }
        Ok(ret)
    }

    #[staticmethod]
    pub fn verify(py: Python<'_>, pk: &PublicKey, msg: &[u8], sig: &Signature) -> bool {
        py.allow_threads(|| chia_bls::verify(sig, pk, msg))
    }

    #[staticmethod]
    pub fn aggregate_verify(
        py: Python<'_>,
        pks: &Bound<'_, PyList>,
        msgs: &Bound<'_, PyList>,
        sig: &Signature,
    ) -> PyResult<bool> {
        let mut data = Vec::<(PublicKey, Vec<u8>)>::new();
        if pks.len() != msgs.len() {
            return Err(PyRuntimeError::new_err(
                "aggregate_verify expects the same number of public keys as messages",
            ));
        }
        for (pk, msg) in zip(pks, msgs) {
            let pk = pk.extract::<PublicKey>()?;
            let msg = msg.extract::<Vec<u8>>()?;
            data.push((pk, msg));
        }

        py.allow_threads(|| Ok(chia_bls::aggregate_verify(sig, data)))
    }

    #[staticmethod]
    pub fn g2_from_message(msg: &[u8]) -> Signature {
        native_hash_to_g2(msg)
    }

    #[staticmethod]
    pub fn derive_child_sk(sk: &SecretKey, index: u32) -> SecretKey {
        sk.derive_hardened(index)
    }

    #[staticmethod]
    pub fn derive_child_sk_unhardened(sk: &SecretKey, index: u32) -> SecretKey {
        sk.derive_unhardened(index)
    }

    #[staticmethod]
    pub fn derive_child_pk_unhardened(pk: &PublicKey, index: u32) -> PublicKey {
        pk.derive_unhardened(index)
    }

    #[staticmethod]
    pub fn key_gen(seed: &[u8]) -> PyResult<SecretKey> {
        if seed.len() < 32 {
            return Err(PyRuntimeError::new_err(
                "Seed size must be at leat 32 bytes",
            ));
        }
        Ok(SecretKey::from_seed(seed))
    }
}

#[pyfunction]
fn supports_fast_forward(spend: &CoinSpend) -> bool {
    // the test function just attempts the rebase onto a dummy parent coin
    let new_parent = Coin {
        parent_coin_info: [0_u8; 32].into(),
        puzzle_hash: spend.coin.puzzle_hash,
        amount: spend.coin.amount,
    };
    let new_coin = Coin {
        parent_coin_info: new_parent.coin_id(),
        puzzle_hash: spend.coin.puzzle_hash,
        amount: spend.coin.amount,
    };

    let mut a = make_allocator(LIMIT_HEAP);
    let Ok(puzzle) = node_from_bytes(&mut a, spend.puzzle_reveal.as_slice()) else {
        return false;
    };
    let Ok(solution) = node_from_bytes(&mut a, spend.solution.as_slice()) else {
        return false;
    };

    native_ff(
        &mut a,
        puzzle,
        solution,
        &spend.coin,
        &new_coin,
        &new_parent,
    )
    .is_ok()
}

#[pyfunction]
fn fast_forward_singleton<'p>(
    py: Python<'p>,
    spend: &CoinSpend,
    new_coin: &Coin,
    new_parent: &Coin,
) -> PyResult<Bound<'p, PyBytes>> {
    let mut a = make_allocator(LIMIT_HEAP);
    let puzzle = node_from_bytes(&mut a, spend.puzzle_reveal.as_slice())?;
    let solution = node_from_bytes(&mut a, spend.solution.as_slice())?;

    let new_solution = native_ff(&mut a, puzzle, solution, &spend.coin, new_coin, new_parent)?;
    Ok(PyBytes::new(
        py,
        node_to_bytes(&a, new_solution)?.as_slice(),
    ))
}

#[pyfunction]
#[pyo3(name = "validate_clvm_and_signature")]
#[allow(clippy::type_complexity)]
pub fn py_validate_clvm_and_signature(
    py: Python<'_>,
    new_spend: &SpendBundle,
    max_cost: u64,
    constants: &ConsensusConstants,
    peak_height: u32,
) -> PyResult<(OwnedSpendBundleConditions, Vec<([u8; 32], GTElement)>, f32)> {
    let (owned_conditions, additions, duration) = py
        .allow_threads(|| validate_clvm_and_signature(new_spend, max_cost, constants, peak_height))
        .map_err(|e| {
            // cast validation error to int
            let error_code: u32 = e.into();
            PyErr::new::<PyTypeError, _>(error_code)
        })?;
    Ok((owned_conditions, additions, duration.as_secs_f32()))
}

#[pyfunction]
#[pyo3(name = "get_conditions_from_spendbundle")]
pub fn py_get_conditions_from_spendbundle(
    spend_bundle: &SpendBundle,
    max_cost: u64,
    constants: &ConsensusConstants,
    height: u32,
) -> PyResult<OwnedSpendBundleConditions> {
    use chia_consensus::allocator::make_allocator;
    use chia_consensus::gen::owned_conditions::OwnedSpendBundleConditions;
    let mut a = make_allocator(LIMIT_HEAP);
    let conditions =
        get_conditions_from_spendbundle(&mut a, spend_bundle, max_cost, height, constants)
            .map_err(|e| {
                let error_code: u32 = e.1.into();
                PyErr::new::<PyTypeError, _>(error_code)
            })?;
    Ok(OwnedSpendBundleConditions::from(&a, conditions))
}

#[pyfunction]
#[pyo3(name = "get_flags_for_height_and_constants")]
pub fn py_get_flags_for_height_and_constants(height: u32, constants: &ConsensusConstants) -> u32 {
    get_flags_for_height_and_constants(height, constants)
}

#[pymodule]
pub fn chia_rs(py: Python<'_>, m: &Bound<'_, PyModule>) -> PyResult<()> {
    // generator functions
    m.add_function(wrap_pyfunction!(run_block_generator, m)?)?;
    m.add_function(wrap_pyfunction!(run_block_generator2, m)?)?;
    m.add_function(wrap_pyfunction!(additions_and_removals, m)?)?;
    m.add_function(wrap_pyfunction!(solution_generator, m)?)?;
    m.add_function(wrap_pyfunction!(solution_generator_backrefs, m)?)?;
    m.add_function(wrap_pyfunction!(supports_fast_forward, m)?)?;
    m.add_function(wrap_pyfunction!(fast_forward_singleton, m)?)?;
    m.add_class::<OwnedSpendBundleConditions>()?;
    m.add(
        "ELIGIBLE_FOR_DEDUP",
        chia_consensus::gen::conditions::ELIGIBLE_FOR_DEDUP,
    )?;
    m.add(
        "ELIGIBLE_FOR_FF",
        chia_consensus::gen::conditions::ELIGIBLE_FOR_FF,
    )?;
    m.add_class::<OwnedSpendConditions>()?;

    // constants
    m.add_class::<ConsensusConstants>()?;

<<<<<<< HEAD
    // datalayer
    m.add_class::<MerkleBlob>()?;
    m.add_class::<InternalNode>()?;
    m.add_class::<LeafNode>()?;
    m.add("BLOCK_SIZE", BLOCK_SIZE)?;
    m.add("DATA_SIZE", DATA_SIZE)?;
    m.add("METADATA_SIZE", METADATA_SIZE)?;

=======
>>>>>>> 0f420db6
    // merkle tree
    m.add_class::<MerkleSet>()?;
    m.add_function(wrap_pyfunction!(confirm_included_already_hashed, m)?)?;
    m.add_function(wrap_pyfunction!(confirm_not_included_already_hashed, m)?)?;

    // spendbundle validation
    m.add_function(wrap_pyfunction!(py_validate_clvm_and_signature, m)?)?;
    m.add_function(wrap_pyfunction!(py_get_conditions_from_spendbundle, m)?)?;
    m.add_function(wrap_pyfunction!(py_get_flags_for_height_and_constants, m)?)?;

    // clvm functions
    m.add("NO_UNKNOWN_CONDS", NO_UNKNOWN_CONDS)?;
    m.add("STRICT_ARGS_COUNT", STRICT_ARGS_COUNT)?;
    m.add("MEMPOOL_MODE", MEMPOOL_MODE)?;
    m.add("ALLOW_BACKREFS", ALLOW_BACKREFS)?;
    m.add("DONT_VALIDATE_SIGNATURE", DONT_VALIDATE_SIGNATURE)?;

    // Chia classes
    m.add_class::<Coin>()?;
    m.add_class::<PoolTarget>()?;
    m.add_class::<ClassgroupElement>()?;
    m.add_class::<EndOfSubSlotBundle>()?;
    m.add_class::<TransactionsInfo>()?;
    m.add_class::<FoliageTransactionBlock>()?;
    m.add_class::<FoliageBlockData>()?;
    m.add_class::<Foliage>()?;
    m.add_class::<ProofOfSpace>()?;
    m.add_class::<RewardChainBlockUnfinished>()?;
    m.add_class::<RewardChainBlock>()?;
    m.add_class::<ChallengeBlockInfo>()?;
    m.add_class::<ChallengeChainSubSlot>()?;
    m.add_class::<InfusedChallengeChainSubSlot>()?;
    m.add_class::<RewardChainSubSlot>()?;
    m.add_class::<SubSlotProofs>()?;
    m.add_class::<SpendBundle>()?;
    m.add_class::<Program>()?;
    m.add_class::<CoinSpend>()?;
    m.add_class::<VDFInfo>()?;
    m.add_class::<VDFProof>()?;
    m.add_class::<SubSlotData>()?;
    m.add_class::<SubEpochData>()?;
    m.add_class::<SubEpochChallengeSegment>()?;
    m.add_class::<SubEpochSegments>()?;
    m.add_class::<SubEpochSummary>()?;
    m.add_class::<UnfinishedBlock>()?;
    m.add_class::<FullBlock>()?;
    m.add_class::<BlockRecord>()?;
    m.add_class::<WeightProof>()?;
    m.add_class::<RecentChainData>()?;
    m.add_class::<ProofBlockHeader>()?;
    m.add_class::<TimestampedPeerInfo>()?;

    // wallet protocol
    m.add_class::<RequestPuzzleSolution>()?;
    m.add_class::<PuzzleSolutionResponse>()?;
    m.add_class::<RespondPuzzleSolution>()?;
    m.add_class::<RejectPuzzleSolution>()?;
    m.add_class::<SendTransaction>()?;
    m.add_class::<TransactionAck>()?;
    m.add_class::<NewPeakWallet>()?;
    m.add_class::<RequestBlockHeader>()?;
    m.add_class::<RespondBlockHeader>()?;
    m.add_class::<RejectHeaderRequest>()?;
    m.add_class::<RequestRemovals>()?;
    m.add_class::<RespondRemovals>()?;
    m.add_class::<RejectRemovalsRequest>()?;
    m.add_class::<RequestAdditions>()?;
    m.add_class::<RespondAdditions>()?;
    m.add_class::<RejectAdditionsRequest>()?;
    m.add_class::<RespondBlockHeaders>()?;
    m.add_class::<RejectBlockHeaders>()?;
    m.add_class::<RequestBlockHeaders>()?;
    m.add_class::<RequestHeaderBlocks>()?;
    m.add_class::<RejectHeaderBlocks>()?;
    m.add_class::<RespondHeaderBlocks>()?;
    m.add_class::<HeaderBlock>()?;
    m.add_class::<UnfinishedHeaderBlock>()?;
    m.add_class::<CoinState>()?;
    m.add_class::<RegisterForPhUpdates>()?;
    m.add_class::<RespondToPhUpdates>()?;
    m.add_class::<RegisterForCoinUpdates>()?;
    m.add_class::<RespondToCoinUpdates>()?;
    m.add_class::<CoinStateUpdate>()?;
    m.add_class::<RequestChildren>()?;
    m.add_class::<RespondChildren>()?;
    m.add_class::<RequestSesInfo>()?;
    m.add_class::<RespondSesInfo>()?;
    m.add_class::<RequestFeeEstimates>()?;
    m.add_class::<RespondFeeEstimates>()?;
    m.add_class::<RequestRemovePuzzleSubscriptions>()?;
    m.add_class::<RespondRemovePuzzleSubscriptions>()?;
    m.add_class::<RequestRemoveCoinSubscriptions>()?;
    m.add_class::<RespondRemoveCoinSubscriptions>()?;
    m.add_class::<CoinStateFilters>()?;
    m.add_class::<RequestPuzzleState>()?;
    m.add_class::<RespondPuzzleState>()?;
    m.add_class::<RejectPuzzleState>()?;
    m.add_class::<RequestCoinState>()?;
    m.add_class::<RespondCoinState>()?;
    m.add_class::<RejectCoinState>()?;
    m.add_class::<MempoolItemsAdded>()?;
    m.add_class::<MempoolItemsRemoved>()?;
    m.add_class::<RemovedMempoolItem>()?;
    m.add_class::<RequestCostInfo>()?;
    m.add_class::<RespondCostInfo>()?;

    // full node protocol
    m.add_class::<NewPeak>()?;
    m.add_class::<NewTransaction>()?;
    m.add_class::<RequestTransaction>()?;
    m.add_class::<RespondTransaction>()?;
    m.add_class::<RequestProofOfWeight>()?;
    m.add_class::<RespondProofOfWeight>()?;
    m.add_class::<RequestBlock>()?;
    m.add_class::<RejectBlock>()?;
    m.add_class::<RequestBlocks>()?;
    m.add_class::<RespondBlocks>()?;
    m.add_class::<RejectBlocks>()?;
    m.add_class::<RespondBlock>()?;
    m.add_class::<NewUnfinishedBlock>()?;
    m.add_class::<RequestUnfinishedBlock>()?;
    m.add_class::<RespondUnfinishedBlock>()?;
    m.add_class::<NewSignagePointOrEndOfSubSlot>()?;
    m.add_class::<RequestSignagePointOrEndOfSubSlot>()?;
    m.add_class::<RespondSignagePoint>()?;
    m.add_class::<RespondEndOfSubSlot>()?;
    m.add_class::<RequestMempoolTransactions>()?;
    m.add_class::<NewCompactVDF>()?;
    m.add_class::<RequestCompactVDF>()?;
    m.add_class::<RespondCompactVDF>()?;
    m.add_class::<RequestPeers>()?;
    m.add_class::<RespondPeers>()?;
    m.add_class::<NewUnfinishedBlock2>()?;
    m.add_class::<RequestUnfinishedBlock2>()?;
    m.add_class::<Handshake>()?;
    m.add_class::<FeeEstimate>()?;
    m.add_class::<FeeEstimateGroup>()?;
    m.add_class::<FeeRate>()?;
    m.add_class::<LazyNode>()?;
    m.add_class::<Message>()?;

    // facilities from clvm_rs

    m.add_function(wrap_pyfunction!(run_chia_program, m)?)?;
    m.add("NO_UNKNOWN_OPS", NO_UNKNOWN_OPS)?;
    m.add("LIMIT_HEAP", LIMIT_HEAP)?;
    m.add("ENABLE_KECCAK", ENABLE_KECCAK)?;
    m.add(
        "ENABLE_KECCAK_OPS_OUTSIDE_GUARD",
        ENABLE_KECCAK_OPS_OUTSIDE_GUARD,
    )?;

    m.add_function(wrap_pyfunction!(serialized_length, m)?)?;
    m.add_function(wrap_pyfunction!(compute_merkle_set_root, m)?)?;
    m.add_function(wrap_pyfunction!(tree_hash, m)?)?;
    m.add_function(wrap_pyfunction!(get_puzzle_and_solution_for_coin, m)?)?;
    m.add_function(wrap_pyfunction!(get_puzzle_and_solution_for_coin2, m)?)?;

    // facilities from chia-bls

    m.add_class::<PublicKey>()?;
    m.add_class::<Signature>()?;
    m.add_class::<GTElement>()?;
    m.add_class::<SecretKey>()?;
    m.add_class::<AugSchemeMPL>()?;
    m.add_class::<BlsCache>()?;

    add_datalayer_submodule(py, m)?;

    Ok(())
}

pub fn add_datalayer_submodule(py: Python<'_>, parent: &Bound<'_, PyModule>) -> PyResult<()> {
    let datalayer = PyModule::new(py, "datalayer")?;
    parent.add_submodule(&datalayer)?;

    datalayer.add_class::<MerkleBlob>()?;
    datalayer.add_class::<InternalNode>()?;
    datalayer.add_class::<LeafNode>()?;

    // https://github.com/PyO3/pyo3/issues/1517#issuecomment-808664021
    // https://github.com/PyO3/pyo3/issues/759
    py.import("sys")?
        .getattr("modules")?
        .set_item("chia_rs.datalayer", datalayer)?;

    Ok(())
}<|MERGE_RESOLUTION|>--- conflicted
+++ resolved
@@ -475,17 +475,6 @@
     // constants
     m.add_class::<ConsensusConstants>()?;
 
-<<<<<<< HEAD
-    // datalayer
-    m.add_class::<MerkleBlob>()?;
-    m.add_class::<InternalNode>()?;
-    m.add_class::<LeafNode>()?;
-    m.add("BLOCK_SIZE", BLOCK_SIZE)?;
-    m.add("DATA_SIZE", DATA_SIZE)?;
-    m.add("METADATA_SIZE", METADATA_SIZE)?;
-
-=======
->>>>>>> 0f420db6
     // merkle tree
     m.add_class::<MerkleSet>()?;
     m.add_function(wrap_pyfunction!(confirm_included_already_hashed, m)?)?;
@@ -666,6 +655,10 @@
     datalayer.add_class::<InternalNode>()?;
     datalayer.add_class::<LeafNode>()?;
 
+    datalayer.add("BLOCK_SIZE", BLOCK_SIZE)?;
+    datalayer.add("DATA_SIZE", DATA_SIZE)?;
+    datalayer.add("METADATA_SIZE", METADATA_SIZE)?;
+
     // https://github.com/PyO3/pyo3/issues/1517#issuecomment-808664021
     // https://github.com/PyO3/pyo3/issues/759
     py.import("sys")?
